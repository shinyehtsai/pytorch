--- conflicted
+++ resolved
@@ -95,11 +95,7 @@
 split_reductions = True
 
 # Only save random seed for backwards rather than full mask
-<<<<<<< HEAD
-lowmem_dropout = False
-=======
 lowmem_dropout = True
->>>>>>> ff825de4
 
 benchmark_kernel = os.environ.get("TORCHINDUCTOR_BENCHMARK_KERNEL", "0") == "1"
 
