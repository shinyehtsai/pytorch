import contextlib
import dataclasses
import functools
import itertools
import logging
import re
import textwrap
from contextlib import nullcontext
from enum import Enum
from functools import partial
from inspect import signature
from typing import Any, Callable, ClassVar, Dict, List, Optional, Set, Tuple, Union
from unittest.mock import patch

import sympy
from sympy import Expr, Integer, simplify

import torch._dynamo.config as dynamo_config
import torch._logging

import torch.fx
import torch.utils._pytree as pytree
from torch._dynamo.utils import identity
from torch._prims_common import (
    compute_required_storage_length,
    is_boolean_dtype,
    is_float_dtype,
    make_channels_last_strides_for,
    make_contiguous_strides_for,
)
from torch.fx.experimental.symbolic_shapes import FloorDiv

from . import config, dependencies
from .codegen.common import index_prevent_reordering
from .cuda_properties import get_device_properties
from .dependencies import extract_read_writes, var_builder
from .utils import (
    argsort,
    cache_on_self,
    convert_shape_to_inductor,
    convert_shape_to_symint,
    developer_warning,
    sympy_dot,
    sympy_product,
    sympy_subs,
    sympy_symbol,
)
from .virtualized import ops, V

log = logging.getLogger(__name__)
indent = functools.partial(textwrap.indent, prefix="  ")
aten = torch.ops.aten

""" [Note: Inductor IR]

Inductor's IR is produced by executing 'lowering' code (see lowering.py).  Each
lowering is registered to a particular aten operator, and expects inputs that
correspond to the aten schema.  However, in place of torch Tensor inputs, lowerings
expect Inductor TensorBox inputs.

TensorBox IR represents torch tensors.  Tensors are sometimes single objects owning
storage, and sometimes views of another Tensor's storage.  Mutating tensor operations
(such as add_()) affect the underlying storage and any associated views.  Other operations
(such as .t_()) update metadata about the current view but don't modify the underlying storage.

To model this in Inductor, the IR distinguishes between TensorBox, View, StorageBox and Buffer.

TensorBox is the top level IR construct that any lowering should produce and maps to a torch.Tensor
output from an operation.  But just as torch.Tensors take different forms, TensorBox IR can
reference View IR or directly reference StorageBox IRs.

Some Inductor lowerings produce new sets of 'Box'es, while others (such as .t() or other view ops)
may take an existing TensorBox and point it to a new underlying View IR.

Tensors that directly own storage are represented as a chain of:
TensorBox -> StorageBox -> Buffer
where Buffer is a simple (1D) allocation, and StorageBox introduces the concept of a Layout.

If you mutate the data of such a tensor, we swing the StorageBox pointer to point to a new buffer
(leaving the old buffer unmodified and functionalizing the operation).

Tensors backed by views add one more indirection to the IR.
TensorBox -> View -> StorageBox -> Buffer
In these cases, the underlying StorageBox/Buffer will be shared with the pre-view TensorBox.
"""


def validate_ir(node_or_nodes):
    def _check_tensorbox(nodes):
        # Could expand this to check deeper properties
        # (e.g. TensorBox points to View or StorageBox)
        if isinstance(nodes, (List, Tuple)):
            for node in nodes:
                _check_tensorbox(node)
        else:
            assert isinstance(
                nodes,
                (
                    DynamicScalar,
                    TensorBox,
                    RandSeedBuffer,
                    sympy.Symbol,
                    sympy.core.relational.Relational,
                    Expr,
                ),
            ), f"Found {type(nodes)}, which is not a supported top level IR node. See [Note: Inductor IR]"

    # Be picky about the accepted data structure (don't use pytree here)
    _check_tensorbox(node_or_nodes)


def inverse_reorder(order):
    inv_order = dict(zip(order, range(len(order))))

    def reindex(index):
        assert len(index) == len(inv_order)
        return [index[inv_order[i]] for i in range(len(index))]

    return reindex


def same_reorder(order):
    def reindex(index):
        assert len(index) == len(order)
        return [index[order[i]] for i in range(len(index))]

    return reindex


def fuse_reindexing(reindex1, reindex2):
    def reindex(index):
        return reindex1(reindex2(index))

    return reindex


def stride_order2fill_order(order):
    """
    Convert stride order to fill order
    For channel last format,
    stride order = [3, 0, 2, 1] and fill order = [1, 3, 2, 0]
    """
    lookup = {pos: idx for idx, pos in enumerate(order)}
    fill_order = [lookup[i] for i in range(len(order))]
    return fill_order


def get_stride_order(seq):
    """
    Convert strides to stride order
    """
    sorted_idx = argsort(seq)
    out = [None for _ in range(len(seq))]
    for i, elem in enumerate(sorted_idx):
        out[elem] = i
    return out


def ir_node_to_tensor(x, guard_shape=True):
    if x is None:
        return None
    if not guard_shape:
        shape_fn = V.graph.sizevars.size_hint
    else:
        shape_fn = identity
    size = [shape_fn(s) for s in x.get_size()]
    if is_storage_and_layout(x):
        stride = [shape_fn(s) for s in x.get_layout().stride]
    else:
        stride = make_contiguous_strides_for(size)
    dtype = x.get_dtype()
    device = x.get_device()
    size = convert_shape_to_symint(size)
    stride = convert_shape_to_symint(stride)
    t = torch.empty_strided(
        size=size, stride=stride, dtype=dtype, device=device
    ).zero_()
    return t


class ModularIndexing(sympy.Function):
    """
    ModularIndexing(a, b, c) => (a // b) % c
    """

    nargs = (3,)
    is_integer = True

    @classmethod
    def eval(cls, base, divisor, modulus):
        if base == 0 or modulus == 1:
            return sympy.Integer(0)

        if (
            isinstance(base, sympy.Integer)
            and isinstance(divisor, sympy.Integer)
            and isinstance(modulus, sympy.Integer)
        ):
            return (base // divisor) % modulus

        if divisor != 1:
            gcd = sympy.gcd(base, divisor)
            if gcd != 1:
                return ModularIndexing(
                    simplify(base / gcd), simplify(divisor / gcd), modulus
                )

        if isinstance(base, sympy.Add):
            new_terms = []
            all_positive = True
            for term in base.args:
                if sympy.gcd(term, modulus * divisor) != modulus * divisor:
                    if (isinstance(term, sympy.Integer) and term < 0) or (
                        isinstance(term, sympy.Mul)
                        and isinstance(term.args[0], sympy.Integer)
                        and term.args[0] < 0
                    ):
                        # workaround for https://github.com/openai/triton/issues/619,
                        # if there are negative terms, // produces wrong result
                        # TODO if https://github.com/openai/triton/issues/619 is fixed
                        # this optimization would become valid
                        all_positive = False
                        break
                    else:
                        new_terms.append(term)

            if len(new_terms) != len(base.args) and all_positive:
                return ModularIndexing(sum(new_terms), divisor, modulus)

        if isinstance(base, FloorDiv):
            return ModularIndexing(base.args[0], base.args[1] * divisor, modulus)


class CleanDiv(FloorDiv):
    """
    Div where we can assume no rounding.
    This is to enable future optimizations.
    """

    pass


class CeilDiv(sympy.Function):
    """
    Div used in indexing that rounds up.
    """

    is_integer = True

    def __new__(cls, base, divisor):
        if sympy.gcd(base, divisor) == divisor:
            return CleanDiv(base, divisor)
        else:
            return FloorDiv(base + (divisor - 1), divisor)


def get_device_type(x):
    if getattr(x, "get_device", None):
        return get_device_type(x.get_device())
    if isinstance(x, torch.device):
        return x.type
    return None


def is_triton(x):
    return get_device_type(x) == "cuda"


def is_cpu(x):
    return get_device_type(x) == "cpu"


@dataclasses.dataclass
class IRNode:
    _current_origins: ClassVar[Set[Any]] = set()

    @staticmethod
    @contextlib.contextmanager
    def current_origins(origins: Set[torch.fx.Node]):
        old = IRNode._current_origins
        IRNode._current_origins = old | origins
        try:
            yield
        finally:
            IRNode._current_origins = old

    def __post_init__(self):
        self.origins = set(self._current_origins)

    def common_repr(self):
        origins = f"origins={getattr(self, 'origins', '')}"
        if len(origins) > 64:
            # this can get *very* long
            origins = f"{origins[:61]}..."
        return [origins]

    def str_helper(self, lines):
        lines = lines + self.common_repr()
        lines = indent(",\n".join(map(str, lines)))
        return f"{type(self).__name__}(\n{lines}\n)"

    def is_user_of(self, name):
        return any(name == dep.name for dep in self.get_reads())

    def get_numel(self):
        return sympy_product(self.get_size())


@dataclasses.dataclass
class Loops(IRNode):
    device: torch.device
    dtype: torch.dtype
    inner_fn: Callable
    ranges: List[Expr]

    def __str__(self, names=("ranges",)):
        return self.str_helper(
            [
                f"'{self.device.type}'",
                str(self.dtype),
                self.inner_fn_str(),
            ]
            + [f"{name}={getattr(self, name)}" for name in names]
        )

    __repr__ = __str__

    def get_dtype(self):
        return self.dtype

    def get_device(self):
        return self.device

    def get_size(self):
        return self.ranges

    def is_extern(self):
        return False

    @classmethod
    def create(cls, *args, **kwargs):
        return TensorBox.create(cls(*args, **kwargs))

    @staticmethod
    def _index(ranges, prefix="i"):
        return [
            sympy.Integer(0) if s == 1 else sympy_symbol(f"{prefix}{n}")
            for n, s in enumerate(ranges)
        ]

    @cache_on_self
    def inner_fn_str(self):
        index = self._index(self.ranges)
        return V.KernelFormatterHandler.ir_to_string(self.inner_fn, index)

    def is_zero_elements(self):
        return any(r == 0 for r in self.ranges)

    @cache_on_self
    def get_reads(self):
        with patch.object(FlexibleLayout, "allow_indexing", True):
            if self.get_reduction_type():
                return extract_read_writes(
                    self.make_loader(),
                    self.get_size(),
                    self.get_reduction_size(),
                ).reads
            else:
                return extract_read_writes(
                    self.make_loader(),
                    self.get_size(),
                ).reads


class Pointwise(Loops):
    def make_loader(self):
        return self.inner_fn

    def get_reduction_size(self):
        return []

    def get_reduction_type(self):
        return None

    def store_output(self, output_name, indexer, vars):
        return ops.store(output_name, indexer(vars), self.inner_fn(vars))

    def constant_to_device(self, device):
        """Move this to a given device. Requires that all reads are to constants."""
        loader = self.make_loader()
        loader = patch.object(ConstantBuffer, "override_device", device)(loader)
        return Pointwise(device, self.dtype, loader, self.ranges)


@dataclasses.dataclass
class Scatter(Pointwise):
    output_indexer: Callable[[List[Expr]], Expr]
    scatter_mode: Optional[str] = None

    def constant_to_device(self, device):
        """Move this to a given device. Requires that all reads are to constants."""
        loader = self.make_loader()
        loader = patch.object(ConstantBuffer, "override_device", device)(loader)
        return Scatter(
            device,
            self.dtype,
            loader,
            self.ranges,
            self.output_indexer,
            self.scatter_mode,
        )

    def store_output(self, output_name, indexer, vars):
        return ops.store(
            output_name,
            indexer(self.output_indexer(vars)),
            self.inner_fn(vars),
            mode=self.scatter_mode,
        )


class ReductionHint(Enum):
    INNER = 0
    OUTER = 1
    OUTER_TINY = 2
    DEFAULT = 3


class TileHint(Enum):
    SQUARE = 0
    DEFAULT = 1


@dataclasses.dataclass
class Reduction(Loops):
    reduction_ranges: List[Expr]
    reduction_type: str
    # self.dtype represents the dst dtype
    src_dtype: torch.dtype
    reduction_hint: ReductionHint

    def __str__(self):
        return Loops.__str__(
            self, names=("ranges", "reduction_ranges", "reduction_type")
        )

    __repr__ = __str__

    def get_reduction_size(self):
        return self.reduction_ranges

    def get_reduction_type(self):
        return self.reduction_type

    def store_reduction(self, output_name, indexer, vars, reduction_vars):
        return ops.reduction(
            output_name,
            self.dtype,
            self.src_dtype,
            self.reduction_type,
            indexer(vars),
            self.inner_fn(vars, reduction_vars),
        )

    def index_length(self):
        return len(self.ranges) + len(self.reduction_ranges)

    @cache_on_self
    def inner_fn_str(self):
        index = self._index(self.ranges)
        rindex = self._index(self.reduction_ranges, "r")
        return V.KernelFormatterHandler.ir_to_string(
            self.inner_fn,
            index,
            rindex,
        )

    def constant_to_device(self, device):
        """Move this to a given device. Requires that all reads are to constants."""
        loader = self.make_loader()
        loader = patch.object(ConstantBuffer, "override_device", device)(loader)
        return Reduction(
            device,
            self.dtype,
            loader,
            self.ranges,
            self.reduction_ranges,
            self.reduction_type,
            self.src_dtype,
            ReductionHint.DEFAULT,
        )

    @staticmethod
    def num_splits(
        device,
        dst_dtype,
        src_dtype,
        inner_fn,
        ranges,
        reduction_ranges,
        reduction_type,
        reduction_numel,
    ):
        num_sm = get_device_properties(device).multi_processor_count
        min_elements_per_thread = 32
        max_elements_per_thread = 512
        threads_per_sm = 2048
        min_elements_per_device = min_elements_per_thread * num_sm * threads_per_sm
        max_elements_per_device = max_elements_per_thread * num_sm * threads_per_sm

        def inner_reduction_splits(reduction_numel_hint, numel_hint):
            # do heuristics that's close to eager mode for split inner reduction
            # we leak reduction autotune configs here, and will need to refactor to avoid this later
            num_warps = 8
            num_threads = 32 * num_warps
            if numel_hint >= 2 * num_sm:  # don't split if there are enough outputs
                return 1
            if reduction_numel_hint <= 8192:
                return 1
            if reduction_numel_hint * numel_hint <= min_elements_per_device:
                split_size = min_elements_per_thread
            elif reduction_numel_hint * numel_hint < max_elements_per_device:
                target_blocks = num_sm * threads_per_sm // (2 * num_threads)
                blocks_per_output = (target_blocks + numel_hint - 1) // numel_hint
                tmp_split_size = (
                    reduction_numel_hint + num_threads * blocks_per_output - 1
                ) // (num_threads * blocks_per_output)
                divisors = sympy.divisors(reduction_numel_hint)
                closest = min(divisors, key=lambda x: abs(x - tmp_split_size))
                if abs(closest - tmp_split_size) < 30:
                    # prefer even splits, but never smalle than min_elements_per_thread
                    split_size = max(closest, min_elements_per_thread)
                else:
                    split_size = tmp_split_size
            else:
                divisors = sympy.divisors(reduction_numel_hint)
                closest = min(divisors, key=lambda x: abs(x - max_elements_per_thread))
                if abs(closest - max_elements_per_thread) < 50:
                    # prefer even splits
                    split_size = closest
                else:
                    split_size = max_elements_per_thread
            return (reduction_numel_hint + split_size * num_threads - 1) // (
                split_size * num_threads
            )

        def outer_reduction_splits(reduction_numel_hint, numel_hint):
            # TODO the best heuristic currently has XBLOCK (corresponding to numel_hint) 128
            # extend to even smaller number of outputs
            num_warps = 8
            num_threads = num_warps * 32
            rvals_per_thread = 4  # comes from heuristics, refactor to not leak here
            xvals_per_block = 128
            xblocks = (numel_hint + xvals_per_block - 1) // xvals_per_block
            if reduction_numel_hint * numel_hint < min_elements_per_device:
                split_size = min_elements_per_thread
            elif reduction_numel_hint * numel_hint < max_elements_per_device:
                target_blocks = num_sm * threads_per_sm // (num_threads)
                target_blocks = (target_blocks + xblocks - 1) // xblocks
                tmp_split_size = (
                    reduction_numel_hint + rvals_per_thread * target_blocks - 1
                ) // (rvals_per_thread * target_blocks)
                divisors = sympy.divisors(reduction_numel_hint)
                closest = min(divisors, key=lambda x: abs(x - tmp_split_size))
                if abs(tmp_split_size - closest) < 20:
                    split_size = max(closest, min_elements_per_thread)
                else:
                    split_size = tmp_split_size
            else:
                divisors = sympy.divisors(reduction_numel_hint)
                closest = min(divisors, key=lambda x: abs(x - max_elements_per_thread))
                if abs(closest - max_elements_per_thread) < 50:
                    # prefer even splits
                    split_size = closest
                else:
                    split_size = max_elements_per_thread

            return (reduction_numel_hint + rvals_per_thread * split_size - 1) // (
                rvals_per_thread * split_size
            )

        reduction_numel_hint = V.graph.sizevars.size_hint(reduction_numel)
        numel_hint = V.graph.sizevars.size_hint(sympy_product(ranges))
        # easy cases
        if numel_hint == 1:
            return ReductionHint.INNER, inner_reduction_splits(
                reduction_numel_hint, numel_hint
            )
        if (
            reduction_numel_hint <= min_elements_per_thread
            or numel_hint >= num_sm * 2 * 32
        ):
            return ReductionHint.DEFAULT, 1

        r = Reduction(
            device,
            dst_dtype,
            inner_fn,
            ranges,
            reduction_ranges,
            reduction_type,
            src_dtype,
            ReductionHint.DEFAULT,
        )

        def get_read_indices(r):
            cb = ComputedBuffer(
                name=None,
                layout=FlexibleLayout(
                    device=r.get_device(),
                    dtype=r.get_dtype(),
                    size=r.get_size(),
                ),
                data=r,
            )
            read_writes = cb.get_read_writes()
            # try finding the full size producer
            # TODO this will fail for something like ((1, N) * (N, 1)).sum()
            # this would also possibly be wrong for producers with the different contiguity but we hope those cases are rare
            range_vars = [
                r
                for r in read_writes.range_vars
                if isinstance(r, sympy.Expr) and not isinstance(r, sympy.Number)
            ]
            indices = []
            changed = False
            for md in sorted(read_writes.reads, key=lambda x: x.name):
                if all([r in md.index.free_symbols for r in range_vars]):
                    indices.append(md.index)
                    if md.name in V.graph.name_to_buffer:
                        buf = V.graph.name_to_buffer[md.name]
                        original_stride = buf.layout.stride
                        buf.decide_layout()
                        if buf.layout.stride != original_stride:
                            changed = True
            return indices, changed

        indices, changed = get_read_indices(r)
        if changed:
            indices, _ = get_read_indices(r)

        if len(indices) == 0:
            # TODO determine splits when all inputs are broadcast
            return ReductionHint.DEFAULT, 1

        _, (_, reduction_vars), ranges = dependencies.index_vars_squeeze(
            r.get_size(), r.get_reduction_size()
        )
        num_outer = 0
        num_inner = 0
        for i in indices:
            i = V.graph.sizevars.simplify_with_ranges(i, ranges)
            strides = V.graph.sizevars.stride_hints(i, reduction_vars, ranges.keys())
            outer = all([s > 1 for s in strides])
            if outer:
                num_outer += 1
            else:
                num_inner += 1
        if num_inner > num_outer:
            return ReductionHint.INNER, inner_reduction_splits(
                reduction_numel_hint, numel_hint
            )
        else:
            return ReductionHint.OUTER, outer_reduction_splits(
                reduction_numel_hint, numel_hint
            )

    @staticmethod
    def _unroll_reduction_fn(inner_fn, reduction_ranges, reduction_type):
        """Convert inner_fn from a reduction to an pointwise"""
        reduction_ranges = [
            V.graph.sizevars.guard_static_shape(x) for x in reduction_ranges
        ]

        if reduction_type == "sum":

            def combine_fn(a, b):
                return ops.add(a, b)

        elif reduction_type == "min":

            def combine_fn(a, b):
                return ops.minimum(a, b)

        elif reduction_type == "max":

            def combine_fn(a, b):
                return ops.maximum(a, b)

        elif reduction_type == "any":

            def combine_fn(a, b):
                return ops.logical_or(a, b)

        elif reduction_type == "argmin":

            def combine_fn(a, b):
                return ops.minimum(a[0], b[0]), ops.where(
                    ops.lt(b[0], a[0]), b[1], a[1]
                )

        elif reduction_type == "argmax":

            def combine_fn(a, b):
                return ops.maximum(a[0], b[0]), ops.where(
                    ops.gt(b[0], a[0]), b[1], a[1]
                )

        else:
            raise NotImplementedError(f"unknown reduction_type={reduction_type}")

        def fn(index):
            return functools.reduce(
                combine_fn,
                (
                    value_fn(index, rindex)
                    for rindex in itertools.product(
                        *[range(x) for x in reduction_ranges]
                    )
                ),
            )

        if reduction_type in ("argmin", "argmax"):
            flatten_index = FixedLayout(
                None,
                None,
                reduction_ranges,
                FlexibleLayout.contiguous_strides(reduction_ranges),
            ).make_indexer()

            def value_fn(index, rindex):
                rindex = [sympy.expand(i) for i in rindex]
                return (
                    inner_fn(index, rindex),
                    ops.index_expr(flatten_index(rindex), torch.int64),
                )

            return lambda index: fn(index)[1]
        else:
            value_fn = inner_fn
            return fn

    @classmethod
    def create(
        cls,
        device: torch.device,
        dst_dtype: torch.dtype,
        src_dtype: torch.dtype,
        inner_fn: Callable,
        ranges: List[Expr],
        reduction_ranges: List[Expr],
        reduction_type: str,
        reduction_hint: ReductionHint = ReductionHint.DEFAULT,
    ):
        reduction_numel = V.graph.sizevars.simplify(sympy_product(reduction_ranges))

        if reduction_numel == 0:
            # N.B. This is a hack to generate the literal of the given type
            # Ideally, we should be fixing `def constant` in triton.py
            # but it breaks due to hardcoded dtypes in other places
            def py_cnst(val):
                return (
                    bool(val)
                    if dst_dtype == torch.bool
                    else float(val)
                    if dst_dtype.is_floating_point
                    else int(val)
                )

            rtypes_to_inits = {
                "sum": py_cnst(0),
                "prod": py_cnst(1),
                "any": py_cnst(0),
                # "all" is desugared to `!any(!val)`
            }

            assert (
                reduction_type in rtypes_to_inits.keys()
            ), f"{reduction_type} not supported for zero-dimension tensors!"

            def const_fn(index):
                return ops.constant(rtypes_to_inits[reduction_type], dst_dtype)

            return Pointwise.create(
                device=device,
                dtype=src_dtype,
                inner_fn=const_fn,
                ranges=list(ranges),
            )

        if reduction_numel == 1:
            # this reduction is actually a pointwise op
            if reduction_type in ("argmin", "argmax"):

                def fn(index):
                    return ops.constant(0, dst_dtype)

            else:

                def fn(index):
                    reduction_index = [sympy.Integer(0) for _ in reduction_ranges]
                    return inner_fn(index, reduction_index)

            return Pointwise.create(device, dst_dtype, fn, ranges)

        if (
            isinstance(reduction_numel, sympy.Integer)
            and V.graph.sizevars.size_hint(reduction_numel)
            < config.unroll_reductions_threshold
            and sympy_product(ranges) != 1
        ):
            return Pointwise.create(
                device,
                dst_dtype,
                cls._unroll_reduction_fn(inner_fn, reduction_ranges, reduction_type),
                ranges,
            )

        split_reduction = (
            is_triton(device)
            and reduction_type
            not in {
                "argmax",
                "argmin",
            }
            and config.split_reductions
        )
        if split_reduction and not dynamo_config.dynamic_shapes:
            # triton doesn't support reduce to single element well, so break it up
            hint, split = cls.num_splits(
                device,
                dst_dtype,
                src_dtype,
                inner_fn,
                ranges,
                reduction_ranges,
                reduction_type,
                reduction_numel,
            )
            # intermediate reduction in split can contain complex indexing,
            # and num_splits will fail to correctly set the hint
            # reuse the passed hint if available
            if reduction_hint == ReductionHint.DEFAULT:
                reduction_hint = hint
            if split > 1:
                # triton doesn't support reduce to single element well, so break it up
                return cls.create_multilayer(
                    device,
                    dst_dtype,
                    src_dtype,
                    inner_fn,
                    ranges,
                    reduction_ranges,
                    reduction_type,
                    split,
                    reduction_hint,
                )
        elif split_reduction and dynamo_config.dynamic_shapes:
            torch._logging.warning_once(
                log,
                "Could not do split reduction due to dynamic shapes; performance may be worse",
            )

        return TensorBox.create(
            Reduction(
                device,
                dst_dtype,
                inner_fn,
                ranges,
                reduction_ranges,
                reduction_type,
                src_dtype,
                reduction_hint,
            )
        )

    @staticmethod
    def default_value(reduction_type, dtype):
        if reduction_type in {"max", "argmax"}:
            if is_float_dtype(dtype):
                return float("-inf")
            elif is_boolean_dtype(dtype):
                return 0
            else:
                return torch.iinfo(dtype).min
        if reduction_type in {"min", "argmin"}:
            if is_float_dtype(dtype):
                return float("inf")
            elif is_boolean_dtype(dtype):
                return 1
            else:
                return torch.iinfo(dtype).max

        return {
            "sum": 0,
            "any": 0,
        }[reduction_type]

    @classmethod
    def create_multilayer(
        cls,
        device: torch.device,
        dst_dtype: torch.dtype,
        src_dtype: torch.dtype,
        inner_fn: Callable,
        ranges: List[Expr],
        reduction_ranges: List[Expr],
        reduction_type: str,
        split: int,
        reduction_hint: ReductionHint,
    ):
        """
        Break a large reduction up into multiple smaller reductions
        recursively
        """
        reduction_numel = sympy_product(reduction_ranges)

        # TODO(jansel): convert this to dynamic shapes
        # TODO(jansel): realize the reduction so we can do dynamic indexing
        reduction_ranges = [
            sympy.Integer(V.graph.sizevars.guard_static_shape(s))
            for s in reduction_ranges
        ]
        reduction_numel = sympy.Integer(
            V.graph.sizevars.guard_static_shape(reduction_numel)
        )

        if V.graph.sizevars.size_hint(reduction_numel) % split == 0:
            need_mask = False
        else:
            need_mask = True

        split = sympy.Integer(split)
        block_size = FloorDiv(reduction_numel + (split - 1), split)

        reindex = View.dynamic_reshape_indexer(reduction_ranges, [reduction_numel])

        def wrapper_fn(index, reduction_index):
            (reduction_index,) = reduction_index
            *new_index, reduction_block = index
            indices = block_size * reduction_block + reduction_index

            def body():
                return inner_fn(new_index, reindex([indices]))

            if need_mask:
                mask = ops.lt(
                    ops.index_expr(indices, torch.int32),
                    ops.index_expr(reduction_numel, torch.int32),
                )
                return ops.masked(
                    mask, body, cls.default_value(reduction_type, dst_dtype)
                )
            else:
                return body()

        # triton will automatically compute reductions in fp32 if reducing over fp16/bf16
        # within the kernel. keep the intermediate in fp32 so as to keep the whole reduction
        # in fp32 and not reduce precision by breaking up the kernel into multiple layers
        intermediate_dtype = (
            dst_dtype
            if dst_dtype not in (torch.float16, torch.bfloat16)
            else torch.float
        )
        intermediate = Reduction.create(
            device,
            intermediate_dtype,
            src_dtype,
            wrapper_fn,
            [*ranges, split],
            [block_size],
            reduction_type,
            reduction_hint,
        )
        intermediate.realize()
        intermediate_loader = intermediate.make_loader()

        def intermediate_fn(index, reduction_index):
            return intermediate_loader([*index, *reduction_index])

        numel_hint = V.graph.sizevars.size_hint(sympy_product(ranges))
        if split <= 512 and numel_hint <= 512 and reduction_hint == ReductionHint.OUTER:
            reduction_hint = ReductionHint.OUTER_TINY
        if (
            split <= 1024
            and numel_hint <= 256
            and reduction_hint == ReductionHint.OUTER
        ):
            reduction_hint = ReductionHint.OUTER_TINY
        return TensorBox.create(
            Reduction(
                device,
                dst_dtype,
                intermediate_fn,
                ranges,
                [split],
                reduction_type,
                src_dtype,
                reduction_hint,
            )
        )


def is_storage_and_layout(x):
    try:
        as_storage_and_layout(x, freeze=False)
        return True
    except NotImplementedError:
        return False


def is_contiguous_storage_and_layout(x):
    try:
        buffer, layout = as_storage_and_layout(x, freeze=False)
        return layout.is_contiguous()
    except NotImplementedError:
        return False


def as_storage_and_layout(x, freeze=True, want_contiguous=False, stride_order=None):
    """Try to simplify x into a StorageBox and a Layout"""
    if isinstance(x, TensorBox):
        return as_storage_and_layout(
            x.data,
            freeze=freeze,
            want_contiguous=want_contiguous,
            stride_order=stride_order,
        )
    if isinstance(x, StorageBox) and isinstance(x.data, Buffer):
        if freeze:
            if want_contiguous:
                x.data.freeze_layout()
                assert x.data.layout.is_contiguous()
            elif stride_order is not None:
                x.data.freeze_layout_with_stride_order(stride_order)
            else:
                x.data.decide_layout()
        return x, x.data.layout
    if isinstance(x, ReinterpretView):
        # making the base of x contiguous or stride_ordered will not necessarily make
        # the ReinterpretedView either, so dont pass along those arguments
        buffer, _ = as_storage_and_layout(
            x.data,
            freeze=freeze,
        )
        return buffer, x.layout
    raise NotImplementedError


as_contiguous_storage_and_layout = functools.partial(
    as_storage_and_layout, want_contiguous=True
)


def is_stride_order_storage_and_layout(x, stride_order):
    try:
        buffer, layout = as_storage_and_layout(x, freeze=False)
        return layout.is_stride_ordered(stride_order)
    except NotImplementedError:
        return False


@dataclasses.dataclass
class BaseView(IRNode):
    data: IRNode

    def get_dtype(self):
        return self.data.get_dtype()

    def get_device(self):
        return self.data.get_device()

    def get_name(self):
        return self.data.get_name()

    def mark_reuse(self, users):
        return self.data.mark_reuse(users)

    def has_exceeded_max_reads(self):
        return self.data.has_exceeded_max_reads()

    def realize(self):
        return self.data.realize()

    def realize_hint(self):
        return self.data.realize_hint()

    def get_storage_numel(self):
        return self.data.get_storage_numel()

    def is_extern(self):
        return self.data.is_extern()

    @cache_on_self
    def get_reads(self):
        with patch.object(FlexibleLayout, "allow_indexing", True):
            return extract_read_writes(
                self.make_loader(),
                self.get_size(),
            ).reads

    def unwrap_view(self):
        x = self
        while isinstance(x, BaseView):
            x = x.data
        return x

    def constant_to_device(self, device):
        """Move this to a given device. Requires that all reads are to constants."""
        loader = self.make_loader()
        loader = patch.object(ConstantBuffer, "override_device", device)(loader)
        return Pointwise(device, self.get_dtype(), loader, self.get_size())


@dataclasses.dataclass
class ExpandView(BaseView):
    size: List[Expr]

    @staticmethod
    def _normalize_size(x, new_size):
        """Replace `-1` with correct sizes"""
        new_size = list(map(sympy.expand, new_size))
        old_size = x.get_size()
        old_size = [None] * (len(new_size) - len(old_size)) + list(old_size)
        assert len(new_size) == len(old_size)
        for i in range(len(new_size)):
            if new_size[i] == -1:
                assert old_size[i] is not None
                new_size[i] = old_size[i]
        return new_size

    @classmethod
    def create(cls, x, new_size):
        new_size = cls._normalize_size(x, new_size)

        if is_storage_and_layout(x):
            storage, old_layout = as_storage_and_layout(x)
            skip = len(new_size) - len(old_layout.size)
            assert skip >= 0
            new_stride = [sympy.Integer(0)] * skip
            for stride, size in zip(old_layout.stride, old_layout.size):
                new_stride.append(stride if size != 1 else sympy.Integer(0))
            new_layout = FixedLayout(
                old_layout.device,
                old_layout.dtype,
                list(new_size),
                new_stride,
                old_layout.offset,
            )
            return ReinterpretView(storage, new_layout)

        return ExpandView(x, new_size)

    def get_size(self):
        return self.size

    def make_loader(self):
        target = self.get_size()
        actual = self.data.get_size()
        skip = len(target) - len(actual)
        inner = self.data.make_loader()

        def load(index):
            index = list(index[skip:])
            assert len(index) == len(actual)
            for i in range(len(actual)):
                if actual[i] == 1:
                    # zero out broadcast dimension
                    index[i] = sympy.Integer(0)
            return inner(index)

        return load


@dataclasses.dataclass
class PermuteView(BaseView):
    dims: List[Expr]

    @classmethod
    def create(cls, x, dims):
        dims = cls._map_neg_dims(dims)
        assert set(dims) == set(range(len(dims)))

        if is_storage_and_layout(x):
            storage, old_layout = as_storage_and_layout(x)
            new_layout = FixedLayout(
                old_layout.device,
                old_layout.dtype,
                [old_layout.size[i] for i in dims],
                [old_layout.stride[i] for i in dims],
                old_layout.offset,
            )
            return ReinterpretView(storage, new_layout)

        return PermuteView(x, dims)

    @classmethod
    def _map_neg_dims(cls, dims):
        return [dim if dim >= 0 else len(dims) + dim for dim in dims]

    def get_size(self):
        assert set(self._map_neg_dims(self.dims)) == set(range(len(self.dims)))
        size = self.data.get_size()
        return [size[i] for i in self.dims]

    def make_loader(self):
        inner = self.data.make_loader()
        inv = {j: i for i, j in enumerate(self.dims)}
        inv = [inv[i] for i in range(len(self.dims))]
        assert set(inv) == set(range(len(self.dims)))

        def load(index):
            index = [index[i] for i in inv]
            return inner(index)

        return load


class SqueezeView(BaseView):
    @classmethod
    def create(cls, x, *, dim=None):
        if is_storage_and_layout(x):
            storage, old_layout = as_storage_and_layout(x)
            new_size = []
            new_stride = []
            if dim is not None:
                assert isinstance(dim, int), "expected integer dim argument"
                assert 0 <= dim and dim < len(old_layout.size)

            for i, (size, stride) in enumerate(zip(old_layout.size, old_layout.stride)):
                if dim is None:
                    if size != 1:
                        new_size.append(size)
                        new_stride.append(stride)
                else:
                    if i != dim:
                        new_size.append(size)
                        new_stride.append(stride)
                    else:
                        assert size == 1, "expected squeezed size to be 1"

            new_layout = FixedLayout(
                old_layout.device,
                old_layout.dtype,
                new_size,
                new_stride,
                old_layout.offset,
            )
            return ReinterpretView(storage, new_layout)

        if dim is None:
            # redirect to a generic view
            return View.create(x, [s for s in x.get_size() if s != 1])
        else:
            assert x.get_size()[dim] == 1
            return View.create(x, [s for i, s in enumerate(x.get_size()) if i != dim])

    @staticmethod
    def squeezer(size: Tuple[sympy.Expr, ...]):
        new_size = [s for s in size if s != 1]
        not_one = [i for i, s in enumerate(size) if s != 1]
        length = len(size)

        def reindex(index: List[sympy.Expr]) -> List[sympy.Expr]:
            assert len(index) == len(not_one), f"{index} {not_one}"
            new_index = [sympy.Integer(0)] * length
            for idx, s in zip(not_one, index):
                new_index[idx] = s
            return tuple(new_index)

        return new_size, reindex

    def __init__(self, data):
        raise AssertionError("use SqueezeView.create()")


@dataclasses.dataclass
class View(BaseView):
    size: List[Expr]
    reindex: Callable

    def make_indexer(self):
        base_indexer = self.data.make_indexer()

        def indexer(idx):
            return base_indexer(self.reindex(idx))

        return indexer

    @staticmethod
    def handle_negative_index(idx, size):
        idx = sympy.expand(idx)
        size = sympy.expand(size)
        sizevars = V.graph.sizevars
        if sizevars.size_hint(idx) < 0:
            sizevars.guard_lt(idx, 0)
            idx = idx + size
        return idx

    def reindex_str(self):
        index_old = [sympy_symbol(f"i{n}") for n in range(len(self.size))]
        index_new = list(self.reindex(index_old))
        return f"lambda {', '.join(map(str, index_old))}: {index_new}"

    def __str__(self):
        return self.str_helper(
            [self.data, f"size={self.size}", f"reindex={self.reindex_str()}"]
        )

    __repr__ = __str__

    @classmethod
    def create(cls, x, new_size):
        assert isinstance(new_size, (tuple, list))
        old_size, new_size = cls.resolve_negative_size(x.get_size(), new_size)

        # Skip pointless views
        if V.graph.sizevars.maybe_guard_list_equals(old_size, new_size):
            return x

        # TODO: a new class for FixedTransferLayout that output layout is constrained by input layout
        if is_contiguous_storage_and_layout(x) and not isinstance(
            x.data, ExternKernelAlloc
        ):
            storage, old_layout = as_contiguous_storage_and_layout(x)
            new_layout = FixedLayout(
                old_layout.device,
                old_layout.dtype,
                new_size,
                FlexibleLayout.contiguous_strides(new_size),
                old_layout.offset,
            )
            return ReinterpretView(storage, new_layout)

        reindex = cls.dynamic_reshape_indexer(old_size, new_size)
        return cls(x, tuple(new_size), reindex)

    @staticmethod
    def resolve_negative_size(old_size, new_size):
        new_size = [V.graph.sizevars.simplify(x) for x in new_size]
        old_size = [V.graph.sizevars.simplify(x) for x in old_size]

        new_size = list(new_size)
        for i in range(len(new_size)):
            if new_size[i] == -1:
                new_size[i] = sympy.Integer(1)
                new_size[i] = CleanDiv(sympy_product(old_size), sympy_product(new_size))
                break

        V.graph.sizevars.guard_equals(sympy_product(old_size), sympy_product(new_size))
        return old_size, new_size

    @classmethod
    def dynamic_reshape_indexer(cls, old_size, new_size):
        try:
            reindex = cls._dynamic_reshape_indexer(old_size, new_size)
        except (AssertionError, IndexError):
            # optimistic algorithm failed, lets do a fallback
            flat = [sympy_product(old_size)]
            reindex1 = cls._dynamic_reshape_indexer(old_size, flat)
            reindex2 = cls._dynamic_reshape_indexer(flat, new_size)
            reindex = fuse_reindexing(reindex1, reindex2)
        return reindex

    @staticmethod
    def _dynamic_reshape_indexer(old_size, new_size):
        """
        Perform a reshape entirely by modifying indexing math
        """
        size_hint = V.graph.sizevars.size_hint
        vars = [sympy_symbol(f"view{i}") for i in range(len(new_size))]

        stack_new = list(zip(vars, new_size))
        stack_old = list(old_size)

        view_expr = []
        while stack_new and stack_old:
            size_old = stack_old.pop()
            var, size_new = stack_new.pop()
            if size_old == 1:
                view_expr.append(sympy.Integer(0))
                stack_new.append((var, size_new))  # re-add
            elif size_new == 1:
                stack_old.append(size_old)  # re-add
            elif size_hint(size_new) == size_hint(size_old):
                view_expr.append(var)
                V.graph.sizevars.guard_equals(size_new, size_old)
            elif size_hint(size_new) < size_hint(size_old):
                while size_hint(size_new) < size_hint(size_old):
                    var2, size_new2 = stack_new.pop()
                    var = var2 * size_new + var
                    size_new = size_new * size_new2
                view_expr.append(var)
                V.graph.sizevars.guard_equals(size_new, size_old)
            elif size_hint(size_new) > size_hint(size_old):
                divisor = sympy.Integer(1)
                modulus = size_old
                view_expr.append(ModularIndexing(var, divisor, modulus))
                divisor = divisor * modulus
                while size_hint(size_new) > size_hint(size_old):
                    modulus = stack_old.pop()
                    view_expr.append(ModularIndexing(var, divisor, modulus))
                    divisor = divisor * modulus
                    size_old = size_old * modulus
                V.graph.sizevars.guard_equals(size_new, size_old)
            else:
                raise AssertionError()

        while stack_old:
            size_old = stack_old.pop()
            V.graph.sizevars.guard_equals(size_old, 1)
            view_expr.append(sympy.Integer(0))

        while stack_new:
            var, size_new = stack_new.pop()
            V.graph.sizevars.guard_equals(size_new, 1)

        view_expr = list(reversed(view_expr))
        assert len(view_expr) == len(old_size)

        def reindex(index):
            assert len(index) == len(vars), (len(index), len(vars))
            replacements = dict(zip(vars, index))
            return tuple(sympy_subs(x, replacements) for x in view_expr)

        return reindex

    def get_size(self):
        return self.size

    def make_loader(self):
        def load(index):
            return inner(self.reindex(index))

        inner = self.data.make_loader()
        return load


@dataclasses.dataclass
class ReinterpretView(BaseView):
    """Pretend our storage has a different layout"""

    layout: "Layout"

    def __post_init__(self):
        if isinstance(self.data, BaseView):
            self.data = self.data.unwrap_view()

    def __str__(self):
        return self.str_helper(
            [
                self.data,
                self.layout,
            ]
        )

    __repr__ = __str__

    def get_name(self):
        return self.data.get_name()

    def get_device(self):
        return self.layout.device

    def get_dtype(self):
        return self.layout.dtype

    def get_size(self):
        return list(self.layout.size)

    def get_stride(self):
        return list(self.layout.stride)

    def make_loader(self):
        def loader(index):
            indexer = self.layout.make_indexer()
            return ops.load(self.get_name(), indexer(index))

        return loader

    def make_indexer(self):
        return self.layout.make_indexer()

    def get_layout(self):
        return self.layout

    def freeze_layout(self):
        pass

    def codegen_reference(self):
        size = V.graph.wrapper_code.codegen_shape_tuple(self.layout.size)
        stride = V.graph.wrapper_code.codegen_shape_tuple(self.layout.stride)
        offset = V.graph.wrapper_code.codegen_sizevar(self.layout.offset)
        namespace = V.graph.wrapper_code.namespace
        if offset != "0":
            return (
                f"{namespace}as_strided({self.get_name()}, {size}, {stride}, {offset})"
            )
        return f"{namespace}as_strided({self.get_name()}, {size}, {stride})"


class SliceView(View):
    @classmethod
    def create(cls, x, dim, start, end, step=1):
        step = sympy.expand(step)
        assert step > 0
        try:
            if start == 0 and end >= 2**63 and step == 1:
                return x
        except TypeError:
            pass

        sizevars = V.graph.sizevars
        new_size = list(x.get_size())

        start = cls.handle_negative_index(start, new_size[dim])
        end = cls.handle_negative_index(end, new_size[dim])

        end = sizevars.guard_min(end, new_size[dim])
        start = sizevars.guard_min(sizevars.guard_min(start, new_size[dim]), end)
        if start == 0 and sizevars.size_hint(end - new_size[dim]) == 0 and step == 1:
            sizevars.guard_equals(end, new_size[dim])
            return x

        new_size[dim] = FloorDiv(end - start + (step - 1), step)

        if is_storage_and_layout(x):
            # Fast path
            storage, old_layout = as_storage_and_layout(x)
            new_stride = list(old_layout.stride)
            new_stride[dim] = new_stride[dim] * step
            new_layout = FixedLayout(
                old_layout.device,
                old_layout.dtype,
                new_size,
                new_stride,
                old_layout.offset + old_layout.stride[dim] * start,
            )
            return ReinterpretView(storage, new_layout)

        def reindex(index):
            assert len(index) == len(new_size), f"wrong ndim {index} {new_size}"
            index = list(index)
            index[dim] = index[dim] * step + start
            return index

        # redirect to a generic view
        return SliceView(x, size=new_size, reindex=reindex)


class BaseConstant(IRNode):
    def get_size(self):
        return ()

    def get_dtype(self):
        return self.dtype

    def get_device(self):
        return self.device

    def mark_reuse(self, users):
        pass

    def has_exceeded_max_reads(self):
        return False

    def get_reads(self):
        return ()

    def is_extern(self):
        return False


@dataclasses.dataclass
class Constant(BaseConstant):
    value: Any
    dtype: torch.dtype
    device: torch.device

    def make_loader(self):
        def loader(index):
            return ops.constant(self.value, self.dtype)

        return loader

    def realize(self):
        pass


@dataclasses.dataclass
class IndexingConstant(BaseConstant):
    index: Any
    dtype: torch.dtype
    device: torch.device

    def make_loader(self):
        def loader(index):
            return ops.index_expr(self.index, self.dtype)

        return loader


@dataclasses.dataclass
class Layout(IRNode):
    def __init__(
        self,
        device: torch.device,
        dtype: torch.dtype,
        size: List[Expr],
        stride: List[Expr],
        offset: Expr = Integer(0),
    ):
        assert stride is None or len(size) == len(
            stride
        ), f"size={size}, stride={stride}"
        self.device = device
        self.dtype = dtype
        assert all(isinstance(s, (Expr, int)) for s in size)
        self.size = size
        self._stride = stride
        self.offset = offset

    @property
    def stride(self):
        return self._stride

    def __str__(self):
        offset = ""
        if self.offset != 0:
            offset = f", offset={self.offset}"
        return (
            f"{type(self).__name__}('{self.device.type}', {self.dtype}, "
            f"size={self.size}, stride={self.stride}{offset})"
        )

    __repr__ = __str__

    def is_contiguous(self):
        for left, right, size in zip(
            self.stride, FlexibleLayout.contiguous_strides(self.size), self.size
        ):
            if size != 1 and left != right:
                return False
        return True

    def is_channels_last_contiguous(self):
        ndim = len(self.size)
        if ndim not in [4, 5]:
            return False
        for left, right, size in zip(
            self.stride, make_channels_last_strides_for(self.size), self.size
        ):
            if size != 1 and left != right:
                return False
        return True

    def is_transposed(self):
        for left, right, size in zip(
            self.stride,
            reversed(FlexibleLayout.contiguous_strides(self.size)),
            self.size,
        ):
            if size != 1 and left != right:
                return False
        return True

    def is_stride_ordered(self, order):
        assert len(self.stride) == len(order)
        # reorder the stride given order
        stride_ordered = [None] * len(order)
        for i in range(len(order)):
            stride_ordered[order[i]] = V.graph.sizevars.size_hint(self.stride[i])
        # check if it is in ascending order
        for i in range(len(order) - 1):
            if stride_ordered[i] > stride_ordered[i + 1]:
                return False
        return True

    def is_channels_last_stride_ordered(self):
        # create channels_last order(NCHW, NCDHW, the C is the first order).
        order = [0] + list(reversed(range(1, len(self.stride) - 1)))
        order = [len(order)] + order
        return self.is_stride_ordered(order)

    def as_fixed(self):
        return FixedLayout(
            self.device,
            self.dtype,
            self.size,
            self.stride,
            self.offset,
        )

    def make_indexer(self):
        assert (
            FlexibleLayout.allow_indexing
        ), f"convert {type(self).__name__} to FixedLayout first"
        return self.as_fixed().make_indexer()

    def __eq__(self, other) -> bool:
        return (
            self.device == other.device
            and self.dtype == other.dtype
            and self.size == other.size
            and self.stride == other.stride
            and self.offset == other.offset
        )

    def storage_size(self) -> sympy.Expr:
        return compute_required_storage_length(self.size, self.stride, self.offset)


class FixedLayout(Layout):
    """A Tensor layout we cannot change"""

    def __init__(
        self,
        device: torch.device,
        dtype: torch.dtype,
        size: List[Expr],
        stride: List[Expr] = None,
        offset: Expr = Integer(0),
    ):
        if stride is None:
            stride = FlexibleLayout.contiguous_strides(size)
        super().__init__(
            device,
            dtype,
            size,
            stride,
            offset,
        )

    def make_indexer(self):
        """A closure containing math to read a given element"""

        def indexer(index):
            assert len(index) == len(self.stride) == len(self.size)
            result = self.offset
            for idx, stride, sz in zip(index, self.stride, self.size):
                if sz != 1:
                    result = result + idx * stride
            return result

        return indexer


class FlexibleLayout(Layout):
    """A Tensor layout we are allowed to change"""

    allow_indexing = False

    @staticmethod
    def contiguous_strides(sizes):
        if len(sizes) == 0:
            return []
        reversed_strides = [sympy.Integer(1)]
        for size in reversed(sizes[1:]):
            reversed_strides.append(size * reversed_strides[-1])
        return list(reversed(reversed_strides))

    @staticmethod
    def fill_ordered(sizes, order):
        """
        Create a stride based on the order the dimensions should be filled in.

        In this format, channels last would be:
            [1, 3, 2, 0]
        """
        assert set(range(len(sizes))) == set(order)
        next_stride = sympy.Integer(1)
        strides = [None] * len(order)

        for i in order:
            strides[i] = next_stride
            next_stride = next_stride * sizes[i]
        return strides

    @staticmethod
    def stride_ordered(sizes, order):
        """
        Create a stride based on the sorted order of a permuted range.

        In this format, channels last would be:
            [3, 0, 2, 1]
        """
        assert set(range(len(sizes))) == set(order)
        fill_order = stride_order2fill_order(order)
        return FlexibleLayout.fill_ordered(sizes, fill_order)

    @staticmethod
    def same_ordered(sizes, stride):
        """
        Create a stride that has the same stride order as given stride

        For example, if given stride is [1000, 1, 100, 10],
        the fill order should be [1, 3, 2, 0]
        """
        assert len(sizes) == len(stride)
        stride = [V.graph.sizevars.size_hint(x) for x in stride]
        fill_order = sorted(range(len(stride)), key=stride.__getitem__)
        return FlexibleLayout.fill_ordered(sizes, fill_order)

    def as_stride_order(self, order):
        return FixedLayout(
            self.device,
            self.dtype,
            self.size,
            self.stride_ordered(self.size, order),
            self.offset,
        )

    def as_fill_order(self, order):
        return FixedLayout(
            self.device,
            self.dtype,
            self.size,
            self.fill_ordered(self.size, order),
            self.offset,
        )

    def as_same_order(self, stride):
        return FixedLayout(
            self.device,
            self.dtype,
            self.size,
            self.same_ordered(self.size, stride),
            self.offset,
        )

    def __init__(self, device, dtype, size, stride_order=None):
        if stride_order:
            strides = FlexibleLayout.fill_ordered(size, stride_order)
        else:
            strides = FlexibleLayout.contiguous_strides(size)
        super().__init__(device, dtype, size, strides)


class AliasedLayout(Layout):
    """Shares the same storage as another tensor"""

    def __init__(self, view: "ReinterpretView"):
        layout = view.get_layout()
        super().__init__(
            layout.device,
            layout.dtype,
            layout.size,
            layout.stride,
        )
        self.view = view

    def make_indexer(self):
        return self.as_fixed().make_indexer()

    def maybe_guard_aligned(self):
        offset = self.view.get_layout().offset
        if offset == 0:
            return True
        from .compile_fx import ALIGNMENT

        return V.graph.sizevars.maybe_guard_multiple_of(offset, ALIGNMENT)


class MutationLayout(Layout):
    def __init__(self, target: IRNode):
        super().__init__(
            target.get_device(),
            target.get_dtype(),
            target.get_size(),
            None,  # type: ignore[arg-type]
        )
        self.target = target

    @Layout.stride.getter
    def stride(self):
        return self.real_layout().stride

    def storage_size(self) -> sympy.Expr:
        return self.real_layout().storage_size()

    def real_layout(self):
        def unwrap_views(target):
            if isinstance(target, MutationLayout):
                return unwrap_views(target.target)
            if isinstance(target, BaseView):
                return unwrap_views(target.unwrap_view())
            if isinstance(target, MutableBox):
                return unwrap_views(target.data)
            return target

        return unwrap_views(self.target).layout

    @classmethod
    def realize_into(cls, src, dst):
        dst.realize()
        V.graph.realize_users_of(dst.get_name())

        if isinstance(src, TensorBox):
            src = src.data

        if not isinstance(src, StorageBox) or src.is_user_of(dst.get_name()):
            need_copy = True
        else:
            src.realize()
            need_copy = not isinstance(src.data.layout, FlexibleLayout)

        if need_copy:
            src = Pointwise.create(
                device=src.get_device(),
                dtype=src.get_dtype(),
                inner_fn=src.make_loader(),
                ranges=[
                    V.graph.sizevars.guard_equals(a, b)
                    for a, b in zip(src.get_size(), dst.get_size())
                ],
            ).data
            src.realize()

        assert isinstance(src.data.layout, FlexibleLayout)
        src.data.layout = MutationLayout(dst)
        return src.data

    def as_fixed(self):
        return self

    def make_indexer(self):
        return self.target.make_indexer()


@dataclasses.dataclass
class Buffer(IRNode):
    name: str
    layout: Layout

    def make_indexer(self):
        return self.layout.make_indexer()

    def get_name(self):
        assert self.name
        return self.name

    def get_device(self):
        return self.layout.device

    def get_dtype(self):
        return getattr(self.layout, "dtype", None)

    def get_size(self):
        return list(self.layout.size)

    def get_stride(self):
        return list(self.layout.stride)

    def get_layout(self):
        return self.layout

    def get_storage_numel(self):
        return self.get_numel()

    def is_extern(self):
        return False

    def freeze_layout(self):
        if not isinstance(self.layout, (MultiOutputLayout, AliasedLayout)):
            self.layout = self.layout.as_fixed()

    def freeze_layout_with_stride_order(self, order):
        assert isinstance(self.layout, FlexibleLayout)
        self.layout = self.layout.as_stride_order(order)

    def freeze_layout_with_fill_order(self, order):
        assert isinstance(self.layout, FlexibleLayout)
        self.layout = self.layout.as_fill_order(order)

    def freeze_layout_with_same_order(self, stride):
        assert isinstance(self.layout, FlexibleLayout)
        self.layout = self.layout.as_same_order(stride)

    def make_loader(self):
        def loader(index):
            indexer = self.layout.make_indexer()
            return ops.load(self.name, indexer(index))

        return loader

    def is_no_op(self):
        return False

    def codegen_reference(self):
        return self.get_name()

    def decide_layout(self):
        pass

    def get_alias_names(self):
        if isinstance(self.layout, AliasedLayout):
            return [self.layout.view.get_name()]
        return ()

    def get_mutation_names(self):
        if isinstance(self.layout, MutationLayout):
            return [self.layout.target.get_name()]
        return ()

    @cache_on_self
    def get_read_writes(self):
        with patch.object(FlexibleLayout, "allow_indexing", True):
            return extract_read_writes(
                self.make_loader(),
                self.get_size(),
            )

    def get_reads(self):
        return self.get_read_writes().reads

    def realize(self):
        pass


class InputBuffer(Buffer):
    pass


class ConstantBuffer(InputBuffer):
    override_device = None

    def make_loader(self):
        def loader(index):
            indexer = self.layout.make_indexer()
            return ops.load(
                V.graph.constant_name(self.name, self.override_device), indexer(index)
            )

        return loader

    def constant_to_device(self, device):
        return ConstantBuffer(V.graph.constant_name(self.name, device), self.layout)


class RandSeedBuffer(ConstantBuffer):
    def codegen_reference(self):
        # Clone makes sure if we pass this from forwards to backwards
        # the value does not get clobbered by the time backwards is run.
        return self.get_name() + ".clone()"


class NoneAsConstantBuffer(IRNode):
    def codegen_reference(self):
        return V.graph.wrapper_code.none_str


class ShapeAsConstantBuffer(IRNode):
    def __init__(self, shape):
        super().__init__()
        self.shape = shape

    def codegen_reference(self):
        from torch._inductor.codegen.wrapper import pexpr

        expr = pexpr(V.graph.sizevars.simplify(self.shape))
        if V.graph.cpp_wrapper:
            # wrap scalar to 0-d tensor for cpp wrapper
            return f"torch::tensor({expr})"
        else:
            return expr


@dataclasses.dataclass
class ComputedBuffer(Buffer):
    data: Loops

    @cache_on_self
    def get_read_writes(self):
        with patch.object(FlexibleLayout, "allow_indexing", True):
            if self.data.get_reduction_type():
                return extract_read_writes(
                    self.get_store_function(),
                    self.data.get_size(),
                    self.data.get_reduction_size(),
                )
            else:
                return extract_read_writes(
                    self.get_store_function(),
                    self.data.get_size(),
                )

    def get_store_function(self):
        indexer = self.layout.as_fixed().make_indexer()
        if self.data.get_reduction_type():
            return partial(self.data.store_reduction, self.name, indexer)
        else:
            return partial(self.data.store_output, self.name, indexer)

    def get_fill_order(self):
        """
        If our layout is still flexible, try to determine the stride order based on stride orders of reads.

        TODO(jansel): A better algorithm here would look at downstream consumers of this
                      value and try to do global graph-level layout optimization.
                      This is also something just begging to be autotuned.
        """
        if isinstance(self.layout, FlexibleLayout):
            _, (index_vars, reduction_vars), _ = dependencies.index_vars_squeeze(
                self.data.get_size(), self.data.get_reduction_size()
            )
            reads = self.get_read_writes().reads
            reads_bufs = [
                V.graph.name_to_buffer[r.name]
                if r.name in V.graph.name_to_buffer.keys()
                else None
                for r in reads
            ]
            # only consider reads to buffer of same size
            reads = [
                sympy_subs(
                    r.index, {v: sympy.Integer(0) for v in reduction_vars if v != 0}
                )
                for r in reads
            ]

            if reads:
                stride_lengths = [
                    V.graph.sizevars.stride_hints(expr, index_vars) for expr in reads
                ]
                from .scheduler import pick_loop_order

                return pick_loop_order(stride_lengths, self.get_size())

        return None

    def decide_layout(self):
        if isinstance(self.layout, FlexibleLayout):
            order = self.get_fill_order()
            if order:
                self.freeze_layout_with_fill_order(order)
            else:
                self.freeze_layout()

    def simplify_and_reorder(self):
        """
        This is a main place where we do loop transformations in a
        backend-agnostic way.

        Here we:
            1) Remove any 1 dimensions
            2) Fuse contiguous dimensions together
            3) Reorder dimensions based on stride orders
        """
        _, args, var_ranges = dependencies.index_vars_squeeze(
            self.data.get_size(), self.data.get_reduction_size(), prefix="q"
        )
        with patch.object(ConstantBuffer, "override_device", self.get_device()):
            body = LoopBody(
                self.get_store_function(),
                (args if self.get_reduction_type() else args[:1]),
                var_ranges,
            )
        index_formulas = [*body.indexing_exprs.values()]
        reads_bufs = [
            V.graph.name_to_buffer[reads_name]
            if reads_name in V.graph.name_to_buffer.keys()
            else None
            for reads_name in body.reads_name2expr.keys()
        ]
        memory_addrs = [
            *body.reads_name2expr.values(),
            *body.writes_name2expr.values(),
        ]
        index_vars = []
        reduce_vars = []
        index_size = []
        reduce_size = []
        for v, s in var_ranges.items():
            if v in args[0]:
                assert not reduce_vars
                index_vars.append(v)
                index_size.append(s)
            else:
                assert v in args[1]
                reduce_vars.append(v)
                reduce_size.append(s)

        # the reordering_reindex in reads' simplify_reorder_and_tile
        reordering_reindex = [same_reorder(range(len(index_vars)))] * len(memory_addrs)
        for i, reads_buf in enumerate(reads_bufs):
            if isinstance(reads_buf, ComputedBuffer) and hasattr(
                reads_buf, "iter_reordering_reindex"
            ):
                reordering_reindex[i] = reads_buf.iter_reordering_reindex

        def simplify_and_reorder(x_vars, support_vars, sizes, reordering_reindex=None):
            sizes, reindex0, reindex1 = self._apply_loop_reordering(
                x_vars, support_vars, sizes, memory_addrs, reordering_reindex
            )
            # for NHWC: reindex0([0,1,2,3]) = [0,2,3,1], reindex1([0,1,2,3]) = [0,3,2,1]
            x_vars = reindex0(x_vars)
            sizes, reindex2, prune = V.graph.sizevars._simplify_loops(
                x_vars,
                sizes,
                index_prevent_reordering(index_formulas, x_vars, sizes),
            )
            x_vars = prune(x_vars)
            # sizes, reindex1, prune = _simplify_loops(x_vars, sizes, index_formulas)
            # x_vars = prune(x_vars)
            # sizes, reindex2 = self._apply_loop_reordering(x_vars, sizes, memory_addrs)
            reindex = fuse_reindexing(reindex1, reindex2)
            return sizes, reindex, reindex1

        support_vars = index_vars + reduce_vars
        iter_ranges, iter_reindex, iter_reordering_reindex = simplify_and_reorder(
            index_vars, support_vars, index_size, reordering_reindex
        )
        reduce_ranges, reduce_reindex, _ = simplify_and_reorder(
            reduce_vars, support_vars, reduce_size
        )

        # remember the reordering if not have loop collapse.
        if len(iter_ranges) == len(index_vars):
            self.iter_reordering_reindex = iter_reordering_reindex
        # retrace the loop body with simplification and reordering applied
        (iter_vars, reduce_vars), var_ranges = dependencies.index_vars_no_squeeze(
            iter_ranges, reduce_ranges, prefix="z"
        )
        body = LoopBody(
            body, [iter_reindex(iter_vars), reduce_reindex(reduce_vars)], var_ranges
        )
        return (iter_ranges, reduce_ranges), body

    @staticmethod
    def _apply_loop_reordering(
        index_vars,
        support_vars,
        sizes,
        memory_addrs,
        reordering_reindex=None,
        priority_idx=None,
    ):
        """
        Shuffle the order of loops around to hopefully improve performance.
        """
        from .scheduler import pick_loop_order

        if priority_idx is None:
            priority_idx = []

        try:
            strides = [
                V.graph.sizevars.stride_hints(expr, index_vars, support_vars)
                for expr in memory_addrs
            ]
            assert len(strides) == len(memory_addrs) and len(strides[0]) == len(
                index_vars
            )
            # consider both layout(strides) and reordering(reordering_reindex)
            if reordering_reindex is not None:
                for i in range(len(memory_addrs)):
                    try:
                        strides[i] = reordering_reindex[i](strides[i])
                    # if len(order) != len(strides), do not reorder
                    except AssertionError:
                        pass
            order = list(reversed(pick_loop_order(strides, sizes, priority_idx)))
        except Exception:
            if config.debug:
                log.warning(
                    "Did not simplify complex index:\n%s\n%s",
                    dict(zip(index_vars, sizes)),
                    memory_addrs,
                )
            order = list(range(len(sizes)))
        sizes = [sizes[i] for i in order]
        return sizes, same_reorder(order), inverse_reorder(order)

    def get_reduction_size(self):
        return self.data.get_reduction_size()

    def get_reduction_type(self):
        return self.data.get_reduction_type()

    def is_no_op(self):
        return self.data.is_zero_elements()

    def should_allocate(self):
        return True

    def constant_to_device(self, device):
        """Move this to a given device. Requires that all reads are to constants."""
        return self.data.constant_to_device(device)


class TemplateBuffer(Buffer):
    """
    Represents a Triton (in the future other type) of template operator
    that we can fuse an epilogue onto.
    """

    def __init__(self, layout, inputs, make_kernel_render):
        super().__init__(name=None, layout=layout)
        self.inputs = InputsKernel.unwrap_storage(inputs)
        self.make_kernel_render = make_kernel_render
        self.name = V.graph.register_buffer(self)

    def get_read_writes(self):
        return self.normalized_read_writes()

    @cache_on_self
    def normalized_read_writes(self):
        name = self.get_name()
        indexer = self.layout.make_indexer()

        def dummy(index, rindex):
            assert len(rindex) == 0
            return ops.store(name, indexer(index), "fake")

        deps = dependencies.extract_read_writes(
            dummy, self.get_size(), (), normalize=True
        )
        deps.reads = {dependencies.StarDep(x.get_name()) for x in self.inputs}
        return deps

    def get_reduction_size(self):
        return 1

    def get_reduction_type(self):
        return None

    def is_no_op(self):
        return False

    def should_allocate(self):
        return True

    def simplify_and_reorder(self):
        return (
            (
                self.get_size(),
                (),
            ),
            None,
        )


@dataclasses.dataclass
class InputsKernel(Buffer):
    inputs: List[Buffer]

    def get_read_writes(self):
        return dependencies.ReadWrites(
            {dependencies.StarDep(x.get_name()) for x in self.inputs},
            {dependencies.StarDep(self.get_name())},
            set(),
            [],
            None,
        )

    @staticmethod
    def unwrap_storage(inputs):
        inputs_new = []
        for x in inputs:
            if isinstance(x, TensorBox):
                x = x.data
            if isinstance(x, StorageBox):
                x = x.data
            if isinstance(x, BaseView) and not isinstance(x, ReinterpretView):
                x = ExternKernel.realize_input(x)
            assert isinstance(x, (Buffer, ReinterpretView)), x
            inputs_new.append(x)
        return inputs_new

    def is_extern(self):
        return True


class NopKernel(InputsKernel):
    def is_no_op(self):
        return True


class ConcatKernel(NopKernel):
    """
    There isn't actually a real kernel for concat, we just change the
    storage for the upstream data.
    """

    @classmethod
    def create(cls, inputs, dim):
        device = inputs[0].get_device()
        dtype = inputs[0].get_dtype()
        new_size = list(inputs[0].get_size())
        offsets_start = [0]
        offsets_end = [new_size[dim]]
        assert 0 <= dim < len(new_size)
        for i in range(1, len(inputs)):
            input_size = inputs[i].get_size()
            offsets_start.append(new_size[dim])
            assert len(input_size) == len(new_size)
            assert inputs[i].get_dtype() == dtype
            assert inputs[i].get_device() == device
            for j in range(len(new_size)):
                if j == dim:
                    new_size[j] = new_size[j] + input_size[j]
                else:
                    new_size[j] = V.graph.sizevars.guard_equals(
                        new_size[j], input_size[j]
                    )
            offsets_end.append(new_size[dim])

        output_stride = FlexibleLayout.contiguous_strides(new_size)
        # If any of the inputs is in CL format, use CL format for the output
        for i in range(len(inputs)):
            x = inputs[i]
            if is_storage_and_layout(x):
                layout = x.get_layout()
                if (
                    isinstance(layout, FixedLayout)
                    and layout.is_channels_last_contiguous()
                ):
                    # use CL stride for the output
                    output_stride = make_channels_last_strides_for(new_size)
                    break

        kernel = ConcatKernel(
            name=None,
            layout=FixedLayout(
                device=device,
                dtype=dtype,
                size=new_size,
                stride=output_stride,
            ),
            inputs=[],
        )
        kernel = StorageBox(kernel)
        for i in range(len(inputs)):
            kernel.data.inputs.append(
                cls.realize_into(
                    inputs[i],
                    SliceView.create(kernel, dim, offsets_start[i], offsets_end[i]),
                )
            )
        kernel.data.name = V.graph.register_buffer(kernel.data)
        kernel.data.inputs = cls.unwrap_storage(kernel.data.inputs)

        return kernel

    @classmethod
    def realize_into(cls, src, dst):
        # Attempt to turn this into a ReinterpretView rather than assert.
        # This has concessions around layout, as as_storage_and_layout
        # can cause us to go from flexible to fixed layout.
        if not isinstance(dst, ReinterpretView):
            if is_storage_and_layout(dst):
                storage, layout = as_storage_and_layout(dst)
                dst = ReinterpretView(storage, layout)
        assert isinstance(dst, ReinterpretView), dst
        if isinstance(src, TensorBox):
            # unwrap a TensorBox
            return cls.realize_into(src.data, dst)
        if isinstance(src, StorageBox):
            src.realize()
            # ExternKernelAlloc has specific requirements for output layout, should create a copy
            if isinstance(src.data.layout, FlexibleLayout) and not isinstance(
                src.data, ExternKernelAlloc
            ):
                src.data.layout = AliasedLayout(dst)
                return src.data
        # introduce a copy
        pw = Pointwise.create(
            device=src.get_device(),
            dtype=src.get_dtype(),
            inner_fn=src.make_loader(),
            ranges=[
                V.graph.sizevars.guard_equals(a, b)
                for a, b in zip(src.get_size(), dst.get_size())
            ],
        )
        return cls.realize_into(pw, dst)

    def should_allocate(self):
        return True


@dataclasses.dataclass
class ExternKernel(InputsKernel):
    constant_args: Tuple[Any, ...] = ()
    kwargs: Dict[str, Any] = dataclasses.field(default_factory=dict)
    output_view: Optional[ReinterpretView] = None

    def decide_layout(self):
        if isinstance(self.layout, FlexibleLayout):
            self.apply_constraint()
            self.freeze_layout()

    def codegen(self, wrapper):
        raise NotImplementedError()

    @staticmethod
    def copy_input(x):
        pw = Pointwise.create(
            device=x.get_device(),
            dtype=x.get_dtype(),
            inner_fn=x.make_loader(),
            ranges=x.get_size(),
        )
        pw.realize()
        return pw

    @classmethod
    def process_kernel(cls, kernel, *args, **kwargs):
        binded_args = signature(kernel).bind(*args, **kwargs).arguments
        args_flat, args_spec = pytree.tree_flatten(binded_args)

        is_arg_tensor = []
        tensor_args = []
        non_tensor_args = []
        for arg in args_flat:
            is_arg_tensor.append(isinstance(arg, IRNode))
            if is_arg_tensor[-1]:
                tensor_args.append(arg)
            else:
                if isinstance(arg, sympy.Expr):
                    arg = V.graph.sizevars.shape_env.create_symintnode(arg, hint=None)
                non_tensor_args.append(arg)

        def unflatten_args(new_tensor_args, new_non_tensor_args):
            result = []
            it_tensors = iter(new_tensor_args)
            it_non_tensors = iter(new_non_tensor_args)
            for is_tensor in is_arg_tensor:
                if is_tensor:
                    result.append(next(it_tensors))
                else:
                    result.append(next(it_non_tensors))
            result = pytree.tree_unflatten(result, args_spec)
            return result.get("args", []), result.get("kwargs", {})

        tensor_args = [cls.realize_input(x) for x in tensor_args]

        # freeze layout otherwise our output stride calculation might
        # become incorrect
        for x in tensor_args:
            if is_storage_and_layout(x):
                as_storage_and_layout(x, freeze=True)

        # We don't have generic shape formulas, so just burn in the
        # shapes and run an example input.
        # TODO(jansel): replace this with dynamic shape formulas
        example_args = []

        # We need to retain the constant values of fake tensors that we originally
        # propagated the graph with, because for some operators running without a
        # constant would trigger an error / DataDependentException
        for x in tensor_args:
            if x.get_name() in V.graph.constants:
                example_args.append(V.graph.constants[x.get_name()])
            else:
                example_args.append(ir_node_to_tensor(x, guard_shape=True))

        new_args, new_kwargs = unflatten_args(example_args, non_tensor_args)
        example_output = kernel(*new_args, **new_kwargs)

        return example_output, tensor_args, non_tensor_args, unflatten_args

    @classmethod
    def convert_to_reinterpret_view(cls, x):
        """
        In order to pass this to an extern kernel we need a
        ReinterpretView not a View.  This allows us to avoid some
        unneeded copies.
        """
        assert isinstance(x, BaseView)
        if isinstance(x, ReinterpretView):
            return x

        x.unwrap_view().freeze_layout()
        rw = extract_read_writes(x.make_loader(), x.get_size(), normalize=False)
        assert len(rw.reads) == 1

        index = V.graph.sizevars.simplify_with_ranges(
            list(rw.reads)[0].index, rw.var_ranges
        )
        strides = V.graph.sizevars.stride_vars(index, rw.range_vars)
        offset = V.graph.sizevars.offset_var(index, rw.range_vars)
        expected = sympy_dot(rw.range_vars, strides) + offset

        if index != expected:
            log.debug(
                "convert_to_reinterpret_view failed: stride=%s offset=%s index=%s",
                strides,
                offset,
                index,
            )
            raise NotImplementedError()

        return ReinterpretView(
            data=x.data,
            layout=FixedLayout(
                device=x.get_device(),
                dtype=x.get_dtype(),
                size=x.get_size(),
                stride=strides,
                offset=offset,
            ),
        )

    @classmethod
    def realize_input(cls, x):
        if x is None:
            return NoneAsConstantBuffer()
        if isinstance(x, (sympy.Expr, sympy.Rel, int)):
            return ShapeAsConstantBuffer(x)
        if isinstance(x, Constant):
            return V.graph.add_tensor_constant(
                torch.tensor(x.value, dtype=x.get_dtype(), device=x.get_device())
            )
        if isinstance(x, ConstantBuffer):
            return x
        if isinstance(x, TensorBox):
            return cls.realize_input(x.data)
        if isinstance(x, ReinterpretView):
            return x
        if isinstance(x, BaseView):
            x.realize()
            if is_storage_and_layout(x.unwrap_view()) and not isinstance(
                x.unwrap_view().data, ExternKernelAlloc
            ):
                try:
                    return cls.convert_to_reinterpret_view(x)
                except NotImplementedError:
                    pass
        if isinstance(x, StorageBox):
            # TODO(jansel): impose layout preference on realized buffer
            x.realize()
            return x
        return cls.copy_input(x)

    @classmethod
    def require_stride1(cls, x):
        if is_storage_and_layout(x):
            if len(x.get_stride()) == 0:
                return x
            for stride in x.get_stride():
                if stride == 1:
                    return x
        return cls.copy_input(x)

    @classmethod
    def require_stride_order(cls, x, order):
        if x.get_numel() == 0:  # Layout doesn't matter
            return x

        # require x to have the layout as strided_ordered as order
        if is_storage_and_layout(x):
            if isinstance(x.get_layout(), FlexibleLayout):
                # fix flexiblelayout to be FixedLayout with stride_order
                as_storage_and_layout(
                    x, freeze=True, want_contiguous=False, stride_order=order
                )
                return x
            elif isinstance(
                x.get_layout(), FixedLayout
            ) and x.get_layout().is_stride_ordered(order):
                return x
            elif isinstance(x.get_layout(), MutationLayout):
                if isinstance(x.get_layout().real_layout(), FlexibleLayout):
                    raise AssertionError(
                        "the MutationLayout's real layout shouldn't be FlexibleLayout"
                    )
                elif isinstance(
                    x.get_layout().real_layout(), FixedLayout
                ) and x.get_layout().real_layout().is_stride_ordered(order):
                    return x

        # TODO - Storage to InputBuffer
        if isinstance(x, InputBuffer) and x.get_layout().is_stride_ordered(order):
            return x
        x = cls.copy_input(x)
        as_storage_and_layout(x, freeze=True, want_contiguous=False, stride_order=order)
        assert is_stride_order_storage_and_layout(x, order)
        return x

    @classmethod
    def require_contiguous(cls, x):
        return cls.require_stride_order(x, list(reversed(range(len(x.get_size())))))

    def apply_constraint(self):
        pass

    def codegen_const_args(self):
        return map(V.graph.wrapper_code.val_to_str, self.constant_args)

    def codegen_args(self):
        args = [x.codegen_reference() for x in self.inputs]
        args.extend(self.codegen_const_args())
        return args

    def cpp_wrapper_codegen_args(self):
        args = [x.codegen_reference() for x in self.inputs]
        args.extend(self.cpp_constant_args)
        return args

    def codegen_kwargs(self):
        kwargs = []
        if self.kwargs:
            if V.graph.cpp_wrapper:
                # TODO: use native_functions.yaml as the ground truth
                assert (
                    self.ordered_kwargs_for_cpp_kernel
                ), "ordered_kwargs_for_cpp_kernel has to be provided"
                for arg_name in self.ordered_kwargs_for_cpp_kernel:
                    assert arg_name in self.kwargs, (
                        "arg %s not found in self.kwargs" % arg_name
                    )
                    v = self.kwargs.get(arg_name)
                    kwargs.append(V.graph.wrapper_code.val_to_str(v))
            else:
                kwargs = [
                    f"{k}={V.graph.wrapper_code.val_to_str(v)}"
                    for k, v in self.kwargs.items()
                ]
        return kwargs

    def codegen_size_asserts(self, wrapper):
        if config.size_asserts and not V.graph.cpp_wrapper:
            size = V.graph.wrapper_code.codegen_shape_tuple(self.get_size())
            stride = V.graph.wrapper_code.codegen_shape_tuple(self.get_stride())
            wrapper.writeline(
                wrapper.generate_size_asserts(self.get_name(), size, stride)
            )

    def get_group_stride(self):
        """
        get output sizes and strides, for template_codegen
        """
        _size = self.get_size()
        _stride = self.get_stride()
        # iter_ranges = _size of output tensor, reduce_range = [] because no reduction
        return [_size, []], _stride

    def canonicalize(self):
        """
        Manually get canonicalization of the output index
        """
        # manually generate index formula for conv
        sizevars = V.graph.sizevars
        sizes = self.get_size()
        strides = self.get_stride()
        strides = [sizevars.size_hint(x) for x in strides]
        index_vars = [sympy_symbol(f"d{i}") for i in range(len(sizes))]
        # reorder index vars according to stride
        index_order = sorted(range(len(strides)), key=strides.__getitem__, reverse=True)
        lookup = {pos: idx for idx, pos in enumerate(index_order)}
        order = [lookup[i] for i in range(len(lookup))]
        index_vars = [index_vars[i] for i in order]
        indexer = self.make_indexer()
        index = indexer(index_vars)

        new_sizes, reindex, prune = V.graph.sizevars._simplify_loops(
            index_vars, sizes, [index]
        )

        # assign new variables each dimension to deal with numbering mismatches
        # d0, d1, d2 could become d0, d2 -- which won't match d0, d1
        _, add_var = var_builder("c")
        replacement = dict(zip(index_vars, reindex([add_var(x) for x in new_sizes])))

        index = sympy_subs(sympy.expand(index), replacement)
        return index, tuple(new_sizes)

    def __str__(self):
        lines = [
            f"{field.name}={getattr(self, field.name)}"
            for field in dataclasses.fields(self)
        ]
        return self.str_helper(lines)


@dataclasses.dataclass
class ExternKernelOut(ExternKernel):
    output_view: Optional[ReinterpretView] = None

    def codegen(self, wrapper):
        args = [*self.codegen_args(), *self.codegen_kwargs()]
        wrapper.generate_extern_kernel_out(
            self.output_view,
            self.codegen_reference(),
            args,
            self.kernel,
        )

    def __init__(
        self,
        layout,
        inputs,
        constant_args=(),
        kwargs=None,
        output_view=None,
        kernel=None,
        cpp_kernel=None,
        ordered_kwargs_for_cpp_kernel=(),
        cpp_constant_args=(),
    ):
        super().__init__(
            None, layout, self.unwrap_storage(inputs), constant_args, kwargs or {}
        )
        self.output_view = output_view
        self.name = V.graph.register_buffer(self)
        self.kernel = cpp_kernel if V.graph.cpp_wrapper else kernel
        self.ordered_kwargs_for_cpp_kernel = ordered_kwargs_for_cpp_kernel

    def should_allocate(self):
        return True


class ExternKernelAlloc(ExternKernel):
    def codegen(self, wrapper):
<<<<<<< HEAD
        # TODO: put the below codegen inside wrapper
        from torch._inductor.codegen.wrapper import CppWrapperCodeGen

        if isinstance(wrapper, CppWrapperCodeGen):
            # kwargs is already included in cpp_constant_args
            args = self.cpp_wrapper_codegen_args()
            wrapper.writeline(
                f"auto {self.get_name()} = {self.cpp_kernel}({', '.join(args)});"
            )
        else:
            args = [*self.codegen_args(), *self.codegen_kwargs()]
            wrapper.writeline(f"{self.get_name()} = {self.kernel}({', '.join(args)})")

=======
        args = [*self.codegen_args(), *self.codegen_kwargs()]
        V.graph.wrapper_code.generate_extern_kernel_alloc(
            self.get_name(), self.kernel, args
        )
>>>>>>> 31f311a8
        if isinstance(self.layout, Layout):
            self.codegen_size_asserts(wrapper)

    def __init__(
        self,
        layout,
        inputs,
        constant_args=(),
        kwargs=None,
        kernel=None,
        cpp_kernel=None,
        ordered_kwargs_for_cpp_kernel=(),
        cpp_constant_args=(),
    ):
        super().__init__(
            None, layout, self.unwrap_storage(inputs), constant_args, kwargs or {}
        )
        self.cpp_kernel = cpp_kernel
        self.ordered_kwargs_for_cpp_kernel = ordered_kwargs_for_cpp_kernel
        self.cpp_constant_args = cpp_constant_args
        self.name = V.graph.register_buffer(self)
<<<<<<< HEAD
        if kernel is not None:
            self.kernel = kernel
=======
        self.kernel = cpp_kernel if V.graph.cpp_wrapper else kernel
        self.ordered_kwargs_for_cpp_kernel = ordered_kwargs_for_cpp_kernel
>>>>>>> 31f311a8

    def should_allocate(self):
        return False

    def apply_constraint(self):
        raise NotImplementedError


class InplaceBernoulliFallback(ExternKernel):
    """
    This needs to be a custom class to handle mutation properly
    """

    kernel = "aten.bernoulli_"

    def codegen(self, wrapper):
        (x,) = [t.codegen_reference() for t in self.inputs]
        wrapper.writeline(
            f"{self.kernel}({x}, {', '.join(map(repr, self.constant_args))})"
        )

    def should_allocate(self):
        return False

    def get_mutation_names(self):
        assert isinstance(self.layout, MutationLayout)
        return (self.layout.target.get_name(),)

    def __init__(self, x, *constant_args):
        super().__init__(
            None,
            MutationLayout(x),
            self.unwrap_storage([x]),
            constant_args,
        )
        self.name = V.graph.register_buffer(self)


class ScatterFallback(ExternKernel):
    """
    This needs to be a custom class to handle mutation properly.
    This class handles both aten.scatter_ and aten.scatter_reduce_.
    It also handle the case `src` being a scalar properly.
    """

    def codegen(self, wrapper):
        if self.src_is_tensor:
            (x, index, src) = [t.codegen_reference() for t in self.inputs]
        else:
            (x, index) = [t.codegen_reference() for t in self.inputs]
            src = self.constant_args[1]
        line = f"{self.kernel}({x}, {self.constant_args[0]}, {index}, {src}"
        if self.kernel == "aten.scatter_":
            if self.kwargs["reduce"]:
                line += f", reduce={repr(self.kwargs['reduce'])}"
        else:
            line += ", ".join([""] + self.codegen_kwargs())
        line += ")"
        wrapper.writeline(line)

    def should_allocate(self):
        return False

    def __init__(
        self,
        fn,
        x,
        dim: int,
        index,
        src,
        *,
        reduce: str = None,
        include_self: bool = True,
    ):
        assert fn in {"aten.scatter_", "aten.scatter_reduce_"}
        self.kernel = fn
        self.src_is_tensor = isinstance(src, TensorBox)
        if self.src_is_tensor:
            tensors = [self.realize_input(t) for t in [x, index, src]]
            constant_args = [dim]
        else:
            tensors = [self.realize_input(t) for t in [x, index]]
            constant_args = [dim, src]
        super().__init__(
            None,
            MutationLayout(x),
            self.unwrap_storage(tensors),
            constant_args,
            {"reduce": reduce, "include_self": include_self},
        )
        self.name = V.graph.register_buffer(self)


class IndexPutFallback(ExternKernel):
    """
    This needs to be a custom class to handle mutation and indices properly
    """

    def codegen(self, wrapper):
        (x, values, *valid_indices) = [t.codegen_reference() for t in self.inputs]
        indices = []
        iter_valid_indices = iter(valid_indices)
        for i, _ in enumerate(self.indices):
            if self.indices[i] is not None:
                indices.append(next(iter_valid_indices))
            else:
                indices.append(V.graph.wrapper_code.none_str)

        indices = f"{V.graph.wrapper_code.open_bracket}{', '.join(indices)}{V.graph.wrapper_code.closed_bracket}"
        args = [x, indices, values, *self.codegen_const_args()]
        wrapper.writeline(wrapper.wrap_kernel_call(self.kernel, args))

    def should_allocate(self):
        return False

    def __init__(self, x, indices, values, accumulate):
        self.indices = indices
        valid_indices = [i for i in indices if i is not None]
        tensors = [self.realize_input(x) for x in [x, values, *valid_indices]]
        super().__init__(
            None,
            MutationLayout(x),
            self.unwrap_storage(tensors),
            [accumulate],
        )
        self.name = V.graph.register_buffer(self)
        self.kernel = "at::index_put_" if V.graph.cpp_wrapper else "aten.index_put_"


class DeviceCopy(ExternKernelOut):
    @classmethod
    def create(cls, x, device):
        if not x.is_extern() and all(
            (r.name in V.graph.constants and hasattr(r, "index")) for r in x.get_reads()
        ):
            return x.constant_to_device(device)

        V.graph.device_types.add(device.type)
        V.graph.add_device_idx(device.index)
        V.graph.device_types.add(x.get_device().type)
        V.graph.add_device_idx(x.get_device().index)

        developer_warning("DeviceCopy in input program")
        return DeviceCopy(
            FlexibleLayout(
                device=device,
                dtype=x.get_dtype(),
                size=x.get_size(),
            ),
            [cls.realize_input(x)],
        )

    def codegen(self, wrapper):
        args = self.codegen_args()
        assert len(args) == 1
        if self.output_view:
            wrapper.writeline(
                f"{self.output_view.codegen_reference()}.copy_({args[0]})"
            )
        else:
            wrapper.writeline(f"{self.codegen_reference()}.copy_({args[0]})")


class DynamicScalar(IRNode):
    """
    The result of a call to aten._local_scalar_dense.

    This is not yet implemented.  The one model (so far) that calls this
    (fastNLP_Bert) does not actually use the result.  So we expect this
    node to get dead code eliminated.
    """

    def get_reads(self):
        return ()


@dataclasses.dataclass
class FallbackKernel(ExternKernelAlloc):
    def __init__(
        self,
        layout,
        kernel,
        tensor_args,
        nontensor_args,
        unflatten_args,
        kwargs=None,
    ):
        super().__init__(
            layout,
            tuple(tensor_args),
            tuple(nontensor_args),
        )
        if getattr(torch.ops.aten, kernel.__name__, None) is kernel:
            self.kernel = f"aten.{kernel.__name__}"
        else:
            self.kernel = (
                f"{kernel.__module__.replace('._ops.', '.ops.')}.{kernel.__name__}"
            )
        self.unflatten_args = unflatten_args
        self.kwargs = {} if kwargs is None else kwargs
        V.graph.warn_fallback(self.kernel)

    def codegen_args(self):
        @dataclasses.dataclass
        class Shim:
            ref: Any

            def __repr__(self):
                return self.ref

        def gen_kwarg(k, v):
            return f"{k}={repr(v)}"

        tensor_args = [Shim(x.codegen_reference()) for x in self.inputs]
        constant_args = [Shim(repr(x)) for x in self.constant_args]
        args, kwargs = self.unflatten_args(tensor_args, constant_args)
        return list(map(repr, args)) + [gen_kwarg(k, v) for k, v in kwargs.items()]

    @classmethod
    def create(cls, kernel, *args, **kwargs):
        fake_incorrect_kernels = (
            aten._fft_r2c.default,
            aten._fft_r2c.out,
            aten._fft_c2r.default,
            aten._fft_c2c.default,
            aten._fft_c2c.out,
            aten._linalg_svd.default,
            aten._linalg_svd.U,
            aten._fused_moving_avg_obs_fq_helper_functional,
        )
        context = (
            V.graph.fake_mode if kernel not in fake_incorrect_kernels else nullcontext()
        )
        with context:
            (
                example_output,
                tensor_args,
                non_tensor_args,
                unflatten_args,
            ) = cls.process_kernel(kernel, *args, **kwargs)

        assert tensor_args or isinstance(
            example_output, torch.Tensor
        ), "Not sure where to find device info"
        packed = FallbackKernel(
            MultiOutputLayout(
                tensor_args[0].get_device() if tensor_args else example_output.device
            ),
            kernel,
            tensor_args,
            non_tensor_args,
            unflatten_args,
        )

        def generate_output(output, index=""):
            if isinstance(output, (list, tuple)):
                return type(output)(
                    generate_output(output[i], f"{index}[{i}]")
                    for i in range(len(output))
                )
            elif isinstance(output, torch.Tensor):
                return MultiOutput(
                    FixedLayout(
                        output.device,
                        output.dtype,
                        convert_shape_to_inductor(output.size()),
                        convert_shape_to_inductor(output.stride()),
                    ),
                    packed,
                    index,
                )
            elif isinstance(output, int):
                return output
            else:
                assert output is None, "FallbackKernel output type is not supported"
                return None

        return generate_output(example_output)

    def apply_constraint(self):
        return super().apply_constraint()


@dataclasses.dataclass
class MultiOutputLayout(IRNode):
    device: torch.device


class MultiOutput(ExternKernel):
    def codegen(self, wrapper):
        wrapper.writeline(
            f"{self.get_name()} = {self.inputs[0].get_name()}{self.index}"
        )
        self.codegen_size_asserts(wrapper)

    def __init__(self, layout, input, index: str):
        super().__init__(None, layout, [input], ())
        self.name = V.graph.register_buffer(self)
        self.index = index

    def should_allocate(self):
        return False


def _string(shape: tuple):
    from .codegen.wrapper import CppWrapperCodeGen

    cpp_wrapper_codegen = CppWrapperCodeGen()
    return cpp_wrapper_codegen.codegen_shape_tuple(shape)


def _prepare_convolution_fusion_create(
    cls,
    x: "TensorBox",
    weight: "TensorBox",
    bias: "TensorBox",
    padding_: List[int],
    stride_: List[int],
    dilation_: List[int],
    groups: int,
    transposed: bool = False,
    output_padding_: List[int] = None,
):
    """
    This function is a helper function to prepare inputs, layout and constant args
    for convolution post-op fusion's create function, including deciding the output
    layout (channels first or channels last), realizing inputs and make them etc. The
    function only supports the CPU device since conv post-op fusion kernel is only
    supported on CPU right now.
    """

    # Port from aten/src/ATen/native/ConvUtils.h: _conv_input_size
    def _conv_input_size(
        output_size, weight_size, padding, output_padding, stride, dilation, groups
    ):
        assert len(output_size) == len(weight_size), "Expect input dim == weight dim"
        dim = len(output_size)
        assert dim > 2, "Expect input dim > 2"

        BATCH_DIM = 0
        WEIGHT_INPUT_CHANNELS_DIM = 1
        input_size = []
        input_size.append(output_size[BATCH_DIM])
        input_size.append(weight_size[WEIGHT_INPUT_CHANNELS_DIM] * groups)
        for d in range(2, dim):
            kernel = (weight_size[d] - 1) * dilation[d - 2] + 1
            input_size_d = (
                (output_size[d] - 1) * stride[d - 2]
                - (padding[d - 2] * 2)
                + kernel
                + output_padding[d - 2]
            )
            input_size.append(input_size_d)
        return list(map(int, input_size))

    # The size of prepacked_weight is the prepacked weight size of deconv:
    #   Groups > 1:  [g*o, i/g, ...]
    #   Groups == 1: [o, i, ...]
    # Returns original weight size in [i, o, ...]
    def _original_deconv_weight_size(
        prepacked_weight,
        groups,
    ):
        prepacked_weight_size = prepacked_weight.size()
        dim = len(prepacked_weight_size)
        assert dim > 2, "Expect weight dim > 2"
        if groups > 1:
            weight_size = []
            weight_size.append(prepacked_weight_size[1] * groups)
            weight_size.append(prepacked_weight_size[0] / groups)
            for d in range(2, dim):
                weight_size.append(prepacked_weight_size[d])
        else:
            weight_size = prepacked_weight.transpose(0, 1).size()
        return weight_size

    stride = tuple(stride_)
    padding = tuple(padding_)
    dilation = tuple(dilation_)
    assert isinstance(groups, int)
    output_padding = tuple(output_padding_) if output_padding_ else (0, 0)
    x.realize()
    weight.realize()
    with V.graph.fake_mode:
        x_fake = ir_node_to_tensor(x, guard_shape=True)
        weight_fake = ir_node_to_tensor(weight, guard_shape=True)
        if transposed:
            # When transposed, the size of the prepacked oneDNN weight is different
            # from the PyTorch weight. We're not able to run aten conv with such
            # size. We infer the output size from the input params here:
            weight_size = _original_deconv_weight_size(weight_fake, groups)
            input_size = x_fake.size()
            output_size = _conv_input_size(
                input_size,
                weight_size,
                padding,
                output_padding,
                stride,
                dilation,
                groups,
            )
        else:
            bias_fake = (
                ir_node_to_tensor(bias, guard_shape=True) if bias is not None else bias
            )
            output = torch.ops.aten.convolution(
                x_fake,
                weight_fake,
                bias_fake,
                stride,
                padding,
                dilation,
                transposed,
                output_padding,
                groups,
            )
            output_size = output.size()

        req_stride_order = [0] + list(reversed(range(1, len(stride) + 1)))
        req_stride_order = [len(req_stride_order)] + req_stride_order
        output_stride = make_channels_last_strides_for(output_size)

    x = cls.require_stride_order(x, req_stride_order)
    assert x.get_device().type == "cpu" and weight.get_device().type == "cpu"
    inputs = [x, weight]

    kernel_layout = FixedLayout(
        x.get_device(),
        x.get_dtype(),
        convert_shape_to_inductor(output_size),
        convert_shape_to_inductor(output_stride),
    )
    constant_args = [padding, stride, dilation, groups]
    cpp_constant_args = [
        _string(padding),
        _string(stride),
        _string(dilation),
        str(groups),
    ]

    if transposed:
        constant_args.insert(1, output_padding)

    if bias is not None:
        inputs.append(bias)
    else:
        constant_args.insert(0, bias)
        cpp_constant_args.insert(0, "at::Tensor()")
    return inputs, constant_args, kernel_layout, req_stride_order, cpp_constant_args


class ConvolutionUnary(ExternKernelAlloc):
    kernel = "torch.ops.mkldnn._convolution_pointwise"

    def __init__(
        self,
        layout,
        inputs,
        constant_args=(),
        kernel="torch.ops.mkldnn._convolution_pointwise",
        cpp_kernel="mkldnn::_convolution_pointwise",
        cpp_constant_args=(),
    ):
        super().__init__(layout, inputs, constant_args, None, kernel, cpp_kernel)
        self.cpp_kernel_key = "convolution_pointwise"
        self.cpp_op_schema = """
            at::Tensor(
                const at::Tensor& input_t,
                const at::Tensor& weight_t,
                const c10::optional<at::Tensor>& bias_opt,
                at::IntArrayRef padding,
                at::IntArrayRef stride,
                at::IntArrayRef dilation,
                int64_t groups,
                c10::string_view attr,
                torch::List<c10::optional<at::Scalar>> scalars,
                c10::optional<c10::string_view> algorithm)"""
        self.cpp_constant_args = cpp_constant_args

    def codegen(self, wrapper):
        from torch._inductor.codegen.wrapper import CppWrapperCodeGen

        if isinstance(wrapper, CppWrapperCodeGen):
            args = self.cpp_wrapper_codegen_args()
        else:
            args = self.codegen_args()

        wrapper.generate_fusion_ops_code(
            self.get_name(),
            self.kernel,
            self.cpp_kernel,
            args,
            self.cpp_op_schema,
            self.cpp_kernel_key,
        )
        if isinstance(self.layout, Layout):
            self.codegen_size_asserts(wrapper)

    @classmethod
    def create(
        cls,
        x: "TensorBox",
        weight: "TensorBox",
        bias: "TensorBox",
        padding_: List[int],
        stride_: List[int],
        dilation_: List[int],
        groups: int,
        attr,
        scalars,
        algorithm,
    ):
        kernel = "torch.ops.mkldnn._convolution_pointwise"
        (
            inputs,
            constant_args,
            kernel_layout,
            _,
            cpp_constant_args,
        ) = _prepare_convolution_fusion_create(
            cls, x, weight, bias, padding_, stride_, dilation_, groups
        )
        constant_args = constant_args + [attr, scalars, algorithm]
        cpp_constant_args = cpp_constant_args + [
            f'"{attr}"',
            _string(scalars) if scalars else "{-1}",
            f'"{algorithm}"',
        ]
        return ConvolutionUnary(
            layout=kernel_layout,
            inputs=inputs,
            constant_args=constant_args,
            kernel=kernel,
            cpp_constant_args=cpp_constant_args,
        )


class ConvolutionBinary(ExternKernelAlloc):
    kernel = "torch.ops.mkldnn._convolution_pointwise.binary"

    def __init__(
        self,
        layout,
        inputs,
        constant_args=(),
        kernel="torch.ops.mkldnn._convolution_pointwise.binary",
        cpp_kernel="mkldnn::_convolution_pointwise",
        cpp_constant_args=(),
    ):
        super().__init__(layout, inputs, constant_args, None, kernel, cpp_kernel)
        self.cpp_kernel_overlad_name = "binary"
        self.cpp_kernel_key = "convolution_pointwise_binary"
        self.cpp_op_schema = """
            at::Tensor(
                const at::Tensor& input_t,
                const at::Tensor& other_t,
                const at::Tensor& weight_t,
                const c10::optional<at::Tensor>& bias_opt,
                at::IntArrayRef padding,
                at::IntArrayRef stride,
                at::IntArrayRef dilation,
                int64_t groups,
                c10::string_view binary_attr,
                c10::optional<at::Scalar> alpha,
                c10::optional<c10::string_view> unary_attr,
                torch::List<c10::optional<at::Scalar>> unary_scalars,
                c10::optional<c10::string_view> unary_algorithm)"""
        self.cpp_constant_args = cpp_constant_args

    def codegen(self, wrapper):
        from torch._inductor.codegen.wrapper import CppWrapperCodeGen

        if isinstance(wrapper, CppWrapperCodeGen):
            args = self.cpp_wrapper_codegen_args()
        else:
            args = self.codegen_args()

        wrapper.generate_fusion_ops_code(
            self.get_name(),
            self.kernel,
            self.cpp_kernel,
            args,
            self.cpp_op_schema,
            self.cpp_kernel_key,
            self.cpp_kernel_overlad_name,
        )
        if isinstance(self.layout, Layout):
            self.codegen_size_asserts(wrapper)

    @classmethod
    def create(
        cls,
        x: "TensorBox",
        other: "TensorBox",
        weight: "TensorBox",
        bias: "TensorBox",
        padding_: List[int],
        stride_: List[int],
        dilation_: List[int],
        groups: int,
        binary_attr: str,
        binary_alpha: Optional[float],
        unary_attr: Optional[str],
        unary_scalars: Optional[List],
        unary_algorithm: Optional[str],
    ):
        kernel = "torch.ops.mkldnn._convolution_pointwise.binary"
        (
            inputs,
            constant_args,
            kernel_layout,
            req_stride_order,
            cpp_constant_args,
        ) = _prepare_convolution_fusion_create(
            cls, x, weight, bias, padding_, stride_, dilation_, groups
        )
        other = cls.require_stride_order(other, req_stride_order)
        inputs.insert(1, other)
        constant_args = constant_args + [
            binary_attr,
            binary_alpha,
            unary_attr,
            unary_scalars,
            unary_algorithm,
        ]
        cpp_constant_args = cpp_constant_args + [
            f'"{binary_attr}"',
            str(binary_alpha) if binary_alpha else str(1.0),  # TODO: optional(float)
            f'"{unary_attr}"' if unary_attr else '"none"',
            _string(unary_scalars) if unary_scalars else "{-1}",  # TODO: optional(list)
            unary_algorithm if unary_algorithm else '""',
        ]
        return ConvolutionBinary(
            layout=kernel_layout,
            inputs=inputs,
            constant_args=constant_args,
            kernel=kernel,
            cpp_constant_args=cpp_constant_args,
        )


class ConvolutionBinaryInplace(ExternKernelAlloc):
    kernel = "torch.ops.mkldnn._convolution_pointwise_.binary"

    def __init__(
        self,
        kernel_layout,
        inputs,
        constant_args=(),
        kernel="torch.ops.mkldnn._convolution_pointwise_.binary",
        cpp_kernel="mkldnn::_convolution_pointwise_",
        cpp_constant_args=(),
    ):
        # TODO: fix me
        # Due to constrain of op.call, other (Tensor&) should be at input[0]
        reordered_inputs = [inputs[1], inputs[0]] + inputs[2:]
        super().__init__(
            kernel_layout, reordered_inputs, constant_args, None, kernel, cpp_kernel
        )
        self.cpp_kernel_overlad_name = "binary"
        self.cpp_kernel_key = "convolution_pointwise_binary_"
        # TODO: op.call: input[0] should be at::Tensor&
        self.cpp_op_schema = """
            at::Tensor&(
                at::Tensor& other_t,
                const at::Tensor& input_t,
                const at::Tensor& weight_t,
                const c10::optional<at::Tensor>& bias_opt,
                at::IntArrayRef padding,
                at::IntArrayRef stride,
                at::IntArrayRef dilation,
                int64_t groups,
                c10::string_view binary_attr,
                c10::optional<at::Scalar> alpha,
                c10::optional<c10::string_view> unary_attr,
                torch::List<c10::optional<at::Scalar>> unary_scalars,
                c10::optional<c10::string_view> unary_algorithm)"""
        self.cpp_constant_args = cpp_constant_args

    def codegen(self, wrapper):
        from torch._inductor.codegen.wrapper import CppWrapperCodeGen

        if isinstance(wrapper, CppWrapperCodeGen):
            args = self.cpp_wrapper_codegen_args()
        else:
            args = self.codegen_args()
        wrapper.generate_fusion_ops_code(
            self.get_name(),
            self.kernel,
            self.cpp_kernel,
            args,
            self.cpp_op_schema,
            self.cpp_kernel_key,
            self.cpp_kernel_overlad_name,
        )

    def get_mutation_names(self):
        assert isinstance(self.layout, MutationLayout)
        return (self.layout.target.get_name(),)

    @classmethod
    def create(
        cls,
        x: "TensorBox",
        other: "TensorBox",
        weight: "TensorBox",
        bias: "TensorBox",
        padding_: List[int],
        stride_: List[int],
        dilation_: List[int],
        groups: int,
        binary_attr: str,
        binary_alpha: Optional[float],
        unary_attr: Optional[str],
        unary_scalars: Optional[List],
        unary_algorithm: Optional[str],
    ):
        kernel = "torch.ops.mkldnn._convolution_pointwise_.binary"
        (
            inputs,
            constant_args,
            _,
            _,
            cpp_constant_args,
        ) = _prepare_convolution_fusion_create(
            cls, x, weight, bias, padding_, stride_, dilation_, groups
        )
        other = cls.realize_input(other)
        V.graph.realize_users_of(other.get_name())
        inputs.insert(1, other)
        constant_args = constant_args + [
            binary_attr,
            binary_alpha,
            unary_attr,
            unary_scalars,
            unary_algorithm,
        ]
        cpp_constant_args = cpp_constant_args + [
            f'"{binary_attr}"',
            str(binary_alpha) if binary_alpha else str(1.0),  # TODO: optional(float)
            f'"{unary_attr}"' if unary_attr else '""',
            _string(unary_scalars) if unary_scalars else "{-1}",  # TODO: optional(list)
            unary_algorithm if unary_algorithm else '""',
        ]
        return ConvolutionBinaryInplace(
            kernel_layout=MutationLayout(inputs[1]),
            inputs=inputs,
            constant_args=constant_args,
            kernel=kernel,
            cpp_constant_args=cpp_constant_args,
        )


class MKLPackedLinear(ExternKernelAlloc):
    def __init__(
        self,
        layout,
        inputs,
        constant_args=(),
<<<<<<< HEAD
        cpp_constant_args=(),
        kernel="torch.ops.mkl._mkl_linear",
        cpp_kernel="mkl::_mkl_linear",
    ):
        super().__init__(layout, inputs, constant_args, None, kernel, cpp_kernel)
=======
    ):
        super().__init__(
            layout,
            inputs,
            constant_args,
            None,
            kernel="torch.ops.mkl._mkl_linear",
            cpp_kernel="mkl::_mkl_linear",
        )
>>>>>>> 31f311a8
        self.cpp_kernel_key = "mkl_linear"
        self.cpp_op_schema = """
            at::Tensor(
                const at::Tensor& self,
                const at::Tensor& mkl_weight_t,
                const at::Tensor& origin_weight_t,
                const c10::optional<at::Tensor>& bias_opt,
                const int64_t prepack_batch_size)"""
<<<<<<< HEAD
        self.cpp_constant_args = cpp_constant_args

    def codegen(self, wrapper):
        from torch._inductor.codegen.wrapper import CppWrapperCodeGen

        if isinstance(wrapper, CppWrapperCodeGen):
            args = self.cpp_wrapper_codegen_args()
        else:
            args = self.codegen_args()

        wrapper.generate_fusion_ops_code(
            self.get_name(),
            self.kernel,
            self.cpp_kernel,
            args,
=======

    def codegen(self, wrapper):
        wrapper.generate_fusion_ops_code(
            self.get_name(),
            self.kernel,
            self.codegen_args(),
>>>>>>> 31f311a8
            self.cpp_op_schema,
            self.cpp_kernel_key,
        )

    @classmethod
    def create(cls, x, packed_w, orig_w, batch_size):
        x = cls.require_stride1(cls.realize_input(x))
        orig_w = cls.require_stride1(cls.realize_input(orig_w))
        *m, _ = x.get_size()
        oc, _ = orig_w.get_size()
        output_size = list(m) + [oc]
        output_stride = make_contiguous_strides_for(output_size)
        inputs = [x, packed_w, orig_w]
<<<<<<< HEAD
        bias = None
        cpp_bias = "at::Tensor()"
        constant_args = [bias, batch_size]
        cpp_constant_args = [cpp_bias, str(batch_size)]
=======
        constant_args = [None, batch_size]
>>>>>>> 31f311a8

        return MKLPackedLinear(
            layout=FixedLayout(
                x.get_device(), x.get_dtype(), output_size, output_stride
            ),
            inputs=inputs,
            constant_args=constant_args,
<<<<<<< HEAD
            cpp_constant_args=cpp_constant_args,
            kernel=kernel,
=======
>>>>>>> 31f311a8
        )


class LinearUnary(ExternKernelAlloc):
    def __init__(
        self,
        layout,
        inputs,
        constant_args=(),
<<<<<<< HEAD
        kernel="torch.ops.mkldnn._linear_pointwise",
        cpp_kernel="mkldnn::_linear_pointwise",
        cpp_constant_args=(),
    ):
        super().__init__(layout, inputs, constant_args, None, kernel, cpp_kernel)
=======
    ):
        super().__init__(
            layout,
            inputs,
            constant_args,
            None,
            kernel="torch.ops.mkldnn._linear_pointwise",
            cpp_kernel="mkldnn::_linear_pointwise",
        )
>>>>>>> 31f311a8
        self.cpp_kernel_key = "linear_pointwise"
        self.cpp_op_schema = """
            at::Tensor(
                const at::Tensor& input_t,
                const at::Tensor& weight_t,
                const c10::optional<at::Tensor>& bias_opt,
                c10::string_view attr,
                torch::List<c10::optional<at::Scalar>> scalars,
                c10::optional<c10::string_view> algorithm)"""
<<<<<<< HEAD
        self.cpp_constant_args = cpp_constant_args

    def codegen(self, wrapper):
        from torch._inductor.codegen.wrapper import CppWrapperCodeGen

        if isinstance(wrapper, CppWrapperCodeGen):
            args = self.cpp_wrapper_codegen_args()
        else:
            args = self.codegen_args()

        wrapper.generate_fusion_ops_code(
            self.get_name(),
            self.kernel,
            self.cpp_kernel,
            args,
=======

    def codegen(self, wrapper):
        wrapper.generate_fusion_ops_code(
            self.get_name(),
            self.kernel,
            self.codegen_args(),
>>>>>>> 31f311a8
            self.cpp_op_schema,
            self.cpp_kernel_key,
        )

    @classmethod
    def create(cls, x, w, b, attr, scalars, algorithm):
        x = cls.require_stride1(cls.realize_input(x))
        w = cls.require_stride1(cls.realize_input(w))

        *m, ic = x.get_size()
        oc, ic = w.get_size()

        inputs = [x, w]
<<<<<<< HEAD
        constant_args = [attr, scalars, algorithm]
        cpp_constant_args = [
            f'"{attr}"',
            _string(scalars) if scalars else "{-1}",
            f'"{algorithm}"',
        ]
=======
        constant_args = [attr, scalars if scalars else [-1], algorithm]
>>>>>>> 31f311a8
        if b is not None:
            b = cls.require_stride1(cls.realize_input(b))
            inputs.append(b)
        else:
<<<<<<< HEAD
            constant_args.insert(0, b)
            cpp_constant_args.insert(0, "at::Tensor()")
=======
            constant_args.insert(0, None)
>>>>>>> 31f311a8

        return LinearUnary(
            layout=FlexibleLayout(
                device=x.get_device(),
                dtype=x.get_dtype(),
                size=list(m) + [oc],
            ),
            inputs=inputs,
            constant_args=constant_args,
<<<<<<< HEAD
            cpp_constant_args=cpp_constant_args,
            kernel=kernel,
=======
>>>>>>> 31f311a8
        )

    def apply_constraint(self):
        pass


class LinearBinary(ExternKernelAlloc):
    kernel = "torch.ops.mkldnn._linear_pointwise.binary"

    def __init__(
        self,
        layout,
        inputs,
        constant_args=(),
        kernel="torch.ops.mkldnn._linear_pointwise.binary",
    ):
        super().__init__(layout, inputs, constant_args)
        self.kernel = kernel

    def codegen(self, wrapper):
        wrapper.writeline(
            f"{self.get_name()} = {self.kernel}({', '.join(self.codegen_args())})"
        )

    @classmethod
    def create(cls, x, y, w, b, attr):
        kernel = "torch.ops.mkldnn._linear_pointwise.binary"
        x = cls.require_stride1(cls.realize_input(x))
        y = cls.require_stride1(cls.realize_input(y))
        w = cls.require_stride1(cls.realize_input(w))

        *m, ic = x.get_size()
        oc, ic = w.get_size()

        inputs = [x, y, w]
        constant_args = [attr]
        if b is not None:
            b = cls.require_stride1(cls.realize_input(b))
            inputs.append(b)
        else:
            constant_args.insert(0, b)

        return LinearBinary(
            layout=FlexibleLayout(
                device=x.get_device(),
                dtype=x.get_dtype(),
                size=list(m) + [oc],
            ),
            inputs=inputs,
            constant_args=constant_args,
            kernel=kernel,
        )

    def apply_constraint(self):
        pass


class ConvolutionTransposeUnary(ExternKernelAlloc):
    kernel = "torch.ops.mkldnn._convolution_transpose_pointwise"

    def __init__(
        self,
        layout,
        inputs,
        constant_args=(),
        kernel="torch.ops.mkldnn._convolution_transpose_pointwise",
    ):
        super().__init__(layout, inputs, constant_args)
        self.kernel = kernel

    def codegen(self, wrapper):
        wrapper.writeline(
            f"{self.get_name()} = {self.kernel}({', '.join(self.codegen_args())})"
        )

    @classmethod
    def create(
        cls,
        x: "TensorBox",
        weight: "TensorBox",
        bias: "TensorBox",
        padding_: List[int],
        output_padding_: List[int],
        stride_: List[int],
        dilation_: List[int],
        groups_: int,
        attr,
        scalars,
        algorithm,
    ):
        kernel = "torch.ops.mkldnn._convolution_transpose_pointwise"
        transposed = True
        (
            inputs,
            constant_args,
            kernel_layout,
            _,
            cpp_constant_args,
        ) = _prepare_convolution_fusion_create(
            cls,
            x,
            weight,
            bias,
            padding_,
            stride_,
            dilation_,
            groups_,
            transposed,
            output_padding_,
        )
        constant_args = constant_args + [attr, scalars, algorithm]
        return ConvolutionTransposeUnary(
            layout=kernel_layout,
            inputs=inputs,
            constant_args=constant_args,
            kernel=kernel,
        )


@dataclasses.dataclass
class MutableBox(IRNode):
    """
    TensorBox / StorageBox allow in-place mutation of Tensors
    """

    data: IRNode

    def __getattr__(self, name):
        fn = getattr(self.data, name)
        if callable(fn):
            return fn
        raise AttributeError(f"{type(self.data).__name__}.{name} not callable")

    @property
    def layout(self):
        return self.data.layout

    def __str__(self):
        if isinstance(self.data, MutableBox):
            line0 = f"{type(self).__name__}({type(self.data).__name__}("
            endl = "))"
            inner = self.data.data
        else:
            line0 = f"{type(self).__name__}("
            inner = self.data
            endl = ")"

        lines = [
            line0,
            indent(str(inner)),
            endl,
        ]
        return "\n".join(lines)

    __repr__ = __str__


class TensorBox(MutableBox):
    @staticmethod
    def create(data):
        return TensorBox(StorageBox(data))


class StorageBox(MutableBox):
    def is_input_buffer(self):
        if isinstance(self.data, (InputBuffer, ReinterpretView)):
            return self.data.get_name() in V.graph.graph_inputs
        return False

    def realize(self):
        if isinstance(
            self.data,
            (
                ComputedBuffer,
                InputsKernel,
                InputBuffer,
                ReinterpretView,
                TemplateBuffer,
            ),
        ):
            return self.data.get_name()
        assert isinstance(self.data, (Pointwise, Reduction)), type(self.data)
        self.data = ComputedBuffer(
            name=None,
            layout=FlexibleLayout(
                device=self.data.get_device(),
                dtype=self.data.get_dtype(),
                size=self.data.get_size(),
            ),
            data=self.data,
        )
        self.data.name = V.graph.register_buffer(self.data)
        self.data.origins = self.origins
        return self.data.name

    def realize_hint(self):
        """
        Called on buffers we expect to be forced to realize later.
        """
        if isinstance(self.data, (Pointwise, Reduction)) and self.num_reads() > 1:
            self.realize()

    def has_exceeded_max_reads(self):
        return isinstance(self.data, Pointwise) and (
            self.num_reads() > config.realize_acc_reads_threshold
            or len(self.inner_fn_str()) > config.realize_bytes_threshold
        )

    def mark_reuse(self, users):
        """
        A heuristic to decide if we should realize a tensor
        that is used multiple times.
        """

        def should_realize_on_cpu(loops: Union[Pointwise, Reduction]):
            """
            The heuristic for realizing reused result of heavy ops on cpu
            """
            heavy_ops = ["exp"]  # a list of heavy ops
            fn_str = loops.inner_fn_str()
            return any([(op + "(") in fn_str for op in heavy_ops])

        if (
            users > 1
            and isinstance(self.data, (Pointwise, Reduction))
            and (
                self.num_reads() > config.realize_reads_threshold
                or len(self.inner_fn_str()) > config.realize_bytes_threshold
                or (is_cpu(self.data) and should_realize_on_cpu(self.data))
            )
        ):
            self.realize()

    @cache_on_self
    def num_reads(self):
        data = self.data
        if isinstance(data, (InputsKernel, InputBuffer, ReinterpretView)):
            return 1
        if isinstance(data, ComputedBuffer):
            read_writes = data.get_read_writes()
        else:
            assert isinstance(data, (Pointwise, Reduction)), type(data)
            read_writes = ComputedBuffer(
                name=None,
                layout=FlexibleLayout(
                    device=data.get_device(),
                    dtype=data.get_dtype(),
                    size=data.get_size(),
                ),
                data=data,
            ).get_read_writes()
        return len(read_writes.reads)


class InterpreterShim(torch.fx.Interpreter):
    @staticmethod
    @functools.lru_cache(None)
    def _dummy_gm():
        return torch.fx.symbolic_trace(identity)

    def __init__(self, graph, submodules):
        # call super() with a placeholder to avoid constructing a
        # GraphModule which is very expensive (it does codegen).
        super().__init__(self._dummy_gm(), garbage_collect_values=False)
        self.module = self
        self.graph = graph
        self.submodules = submodules
        self.extra_traceback = False
        self.fetch_attr = submodules.__getitem__
        self.current_node = None

    def run_node(self, n: torch.fx.Node) -> Any:
        self.current_node = n
        return super().run_node(n)

    def run(self, *args, **kwargs):
        with V.set_interpreter_handler(self):
            return super().run(*args, **kwargs)


class LoopBody:
    """
    Captures the body of a Loops subclass into an FX graph.  Persists any
    indexing simplifications and makes it easier to analyze loop bodies.
    """

    def __init__(self, fn, args, var_ranges):
        super().__init__()
        self.var_ranges = var_ranges
        self.indexing_exprs = {}
        self.indexing_exprs_name = {}
        self.reads = []
        self.writes = []
        self.reads_name2expr = {}
        self.writes_name2expr = {}
        self.other = []
        self.submodules = {"get_index": self.get_index}
        self.subblocks = {}
        self.indirect_vars = []
        self.root_block = LoopBodyBlock(self, fn, args)
        self.indexing = None

    def debug_str(self):
        lines = [f"var_ranges = {dict(self.var_ranges)}"]
        lines.extend([f"{name} = {val}" for name, val in self.indexing_exprs.items()])
        lines.extend(
            [
                block.debug_str(name)
                for name, block in itertools.chain(
                    [("body", self.root_block)], self.subblocks.items()
                )
            ]
        )
        return "\n".join(lines)

    def add_index_expr(self, expr: sympy.Expr, category, buf_name):
        getattr(self, category).append(expr)
        if buf_name is not None:
            getattr(self, f"{category}_name2expr")[buf_name] = expr
        if expr not in self.indexing_exprs_name:
            name = f"index{len(self.indexing_exprs)}"
            self.indexing_exprs_name[expr] = name
            self.indexing_exprs[name] = expr
        return self.indexing_exprs_name[expr]

    def add_submodule(self, block, prefix):
        """Not actually for nn.Modules, but subblocks in generated code are mapped to FX call_module opcodes"""
        if prefix[-1].isnumeric() and prefix not in self.submodules:
            name = prefix
        else:
            name = f"{prefix}{len(self.submodules)}"
        self.submodules[name] = block
        return name

    def add_indirect(self):
        name = f"indirect{len(self.indirect_vars)}"
        var = sympy_symbol(name)
        self.indirect_vars.append(var)
        return var

    def replace_indirect(self, old, new):
        """Swap in a variable used in indirect indexing"""
        if str(old) == str(new):
            return
        self.indexing = {k: sympy_subs(v, {old: new}) for k, v in self.indexing.items()}

    def get_index(self, name):
        return self.indexing[name]

    def __call__(self, *indices):
        index = list(itertools.chain(*indices))
        assert len(index) == len(self.var_ranges), (index, self.var_ranges)
        assert all(v not in self.var_ranges for v in index)
        replacements = dict(zip(self.var_ranges.keys(), index))
        self.indexing = {
            name: sympy_subs(expr, replacements)
            for name, expr in self.indexing_exprs.items()
        }
        result = self.root_block()
        self.indexing = None
        return result


class LoopBodyBlock:
    """
    Captures the body of a Loops subclass into an FX graph.
    In normal cases there will be a 1:1 mapping between LoopBody and
    LoopBodyBlock, hower in the case of ops.masked() the masked out
    operations will manifest as an extra LoopBodyBlock.
    """

    def __init__(self, body: LoopBody, fn: Callable, args: List[Any]):
        self.body = body

        def add_index(expr, category, buf_name=None):
            return tracer.create_proxy(
                "call_module",
                "get_index",
                (self.body.add_index_expr(expr, category, buf_name),),
                {},
            )

        class CaptureIndexing(V.WrapperHandler):
            self.name = "CaptureIndexing"

            def load(self, name: str, index: sympy.Expr):
                index = add_index(index, "reads", name)
                return self._inner.load(name, index)

            def store(self, name, index, value, mode=None):
                index = add_index(index, "writes", name)
                return self._inner.store(name, index, value, mode)

            def reduction(self, name, dtype, src_dtype, reduction_type, index, value):
                index = add_index(index, "writes", name)
                return self._inner.reduction(
                    name, dtype, src_dtype, reduction_type, index, value
                )

            def index_expr(self, index, dtype):
                if isinstance(index, (int, sympy.Integer)):
                    return ops.constant(int(index), dtype)
                index = add_index(index, "other")
                return self._inner.index_expr(index, dtype)

            @staticmethod
            def masked(mask_proxy, masked_body: Callable, other_proxy):
                """
                Recursively capture the masked out body in another LoopBodyBlock
                """

                def shim(mask, other):
                    return V.ops.masked(mask, subblock, other)

                name = self.body.add_submodule(shim, "masked_subblock")
                subblock = LoopBodyBlock(self.body, masked_body, [])
                self.body.subblocks[name] = subblock
                return tracer.create_proxy(
                    "call_module", name, (mask_proxy, other_proxy), {}
                )

            @staticmethod
            def indirect_indexing(index_proxy):
                """
                Flow data from tensors into indexing formulas.
                Introduce a call_module to update the indexing.
                """

                def set_indirect(new_var):
                    self.body.replace_indirect(var, V.ops.indirect_indexing(new_var))

                var = self.body.add_indirect()
                tracer.create_proxy(
                    "call_module",
                    self.body.add_submodule(set_indirect, f"set_{var}"),
                    (index_proxy,),
                    {},
                )
                return var

        tracer = torch.fx.Tracer()
        tracer.graph = torch.fx.Graph(tracer_cls=tracer.__class__)
        proxy_ops = tracer.create_proxy("placeholder", "ops", (), {})
        from .sizevars import SimplifyIndexing

        with V.set_ops_handler(
            SimplifyIndexing(CaptureIndexing(proxy_ops), self.body.var_ranges)
        ):
            tracer.create_proxy("output", "output", (fn(*args),), {})
        self.graph = tracer.graph

    def __call__(self):
        graph = self.graph
        submodules = self.body.submodules

        return InterpreterShim(graph, submodules).run(V.get_ops_handler())

    def debug_str(self, name="block"):
        code = torch.fx.GraphModule(self.body.submodules, self.graph).code
        return re.sub(
            # strip `; del var0` suffixes to make output prettier
            r";[^\n]*",
            "",
            code.strip().replace("def forward(", f"def {name}("),
        )


class Wait(ExternKernelAlloc):
    """
    Wait should not be used by itself.  It should always be constructed in tandem
    with a collective op that produces a work to wait on.
    """

    def __init__(
        self,
        layout,
        inputs,
        constant_args=(),
    ):
        super().__init__(layout, inputs, constant_args)

    def should_allocate(self):
        return False

    def codegen(self, wrapper):
        wrapper.add_import_once(
            "from torch.distributed._functional_collectives import _wait_tensor"
        )
        (input_collective,) = [t.codegen_reference() for t in self.inputs]
        wrapper.writeline(f"{input_collective} = _wait_tensor({input_collective})")

        # wait op still needs to produce a 'buffer' that represents the tensor output.
        # this is a symbolic gesture, and it gets handled by WrapperCodegen.
        # codegen outputs a '# reuse' line that assigns the input buffer here ('input_collective')
        # to a new name (`self.get_name()`) and `del`s the old name.
        wrapper.writeline(f"{self.get_name()} = {input_collective}")

    @classmethod
    def create(cls, collective_op: "TensorBox"):
        # TODO(whc) i'm not sure what's going on here, this probably means I missed something upstream
        collective_op.decide_layout()
        return Wait(
            layout=collective_op.get_layout(),
            inputs=[collective_op],
        )

    def get_alias_names(self):
        # Signal to codegen that our output buffer isn't safe to reuse
        return [self.inputs[0].codegen_reference()]


class CollectiveKernel(ExternKernel):
    """
    Each CollectiveKernel should follow the patterns
    - it writes into a given output buffer
    - the kernel delegates into c10d processgroup, which returns a 'work' obj
    - the work obj is registered via _register_tensor_work so it can be waited on later
    """

    def __init__(self, layout, inputs, constant_args):
        super().__init__(None, layout, inputs, constant_args)
        self.name = V.graph.register_buffer(self)

    def should_allocate(self):
        return True

    def codegen_collective(self, wrapper, output_name, input_names):
        # factor so the boilerplate can be handled in CollectiveKernel.codegen
        raise NotImplementedError("Must implement")

    def codegen(self, wrapper):
        wrapper.add_import_once("import torch.distributed as dist")
        wrapper.add_import_once(
            "from torch.distributed._functional_collectives import _str_to_reduce_op, _register_tensor_work"
        )
        wrapper.add_import_once(
            "from torch.distributed.distributed_c10d import _find_or_create_pg_by_ranks_and_tag"
        )

        # extract references to our args in string form for codegen output
        input_names = [t.codegen_reference() for t in self.inputs]
        output_name = self.get_name()
        tag, ranks, group_size = self.constant_args

        # TODO: avoid more than one ref of the same pg (even though they are cached inside the api)
        wrapper.writeline(
            f"{output_name}_pg = _find_or_create_pg_by_ranks_and_tag('{tag}', {ranks}, {group_size})"
        )

        self.codegen_collective(wrapper, output_name, input_names)

        wrapper.writeline(f"_register_tensor_work({output_name}, {output_name}_work)")


class AllReduce(CollectiveKernel):
    def __init__(self, layout, inputs, constant_args, reduce_op):
        super().__init__(layout, inputs, constant_args)
        self.reduce_op = reduce_op

    @classmethod
    def create(
        cls, x: "TensorBox", reduce_op: str, tag: str, ranks: List[int], group_size: int
    ):
        x = cls.realize_input(x)

        # is there a difference between literally using x.data.layout below, vs
        # creating a new one that has the same properties?
        new_layout = FlexibleLayout(x.get_device(), x.get_dtype(), x.get_size())

        return AllReduce(
            layout=new_layout,
            inputs=[x],
            constant_args=[tag, ranks, group_size],
            reduce_op=reduce_op,
        )

    def codegen_collective(self, wrapper, output_name, input_names):
        # We must copy our input buffer sometimes, but the scheduler will help us find opportunities
        # to reuse the input buffer.  (This requires no other users of the input buffer.)
        if not wrapper.did_reuse(self, self.inputs[0]):
            wrapper.writeline(f"{output_name}.copy_({input_names[0]})")

        # At this point, output_name points to a buffer that is either
        # (1) the input buffer, which we're allowed to inplace modify
        # (2) a freshly allocated buffer, which we've copied the input into above
        wrapper.writeline(
            f"{output_name}_work = dist.all_reduce("
            f"{output_name}, async_op=True, group={output_name}_pg, op=_str_to_reduce_op('{str(self.reduce_op)}'))"
        )


class AllGatherIntoTensor(CollectiveKernel):
    def __init__(self, layout, inputs, constant_args):
        super().__init__(layout, inputs, constant_args)

    @classmethod
    def create(cls, x: "TensorBox", tag: str, ranks: List[int], group_size: int):
        x = cls.realize_input(x)

        # is there a difference between literally using x.data.layout below, vs
        # creating a new one that has the same properties?
        new_size = x.get_size()
        new_size[0] *= group_size
        new_layout = FlexibleLayout(x.get_device(), x.get_dtype(), new_size)

        # AllReduce returns a 'work' object.  But Inductor's scheduler doesn't need to know
        # about that, and we just pretend for scheduling purposes that the work obj is a 1-elem tensor.
        # Nobody should consume the output of AllReduce except 'Wait', which we control here.
        return AllGatherIntoTensor(
            layout=new_layout,
            inputs=[x],
            constant_args=[tag, ranks, group_size],
        )

    def codegen_collective(self, wrapper, output_name, input_names):
        wrapper.writeline(
            f"{output_name}_work = dist.all_gather_into_tensor("
            f"{output_name}, {input_names[0]}, async_op=True, group={output_name}_pg)"
        )

        # At this point, output_name points to a fresh buffer
        wrapper.writeline(
            f"{output_name}_work = dist.all_gather_into_tensor({output_name}, {input_names[0]}, async_op=True,"
            f" group={output_name}_pg)"
        )
        wrapper.writeline(f"_register_tensor_work({output_name}, {output_name}_work)")


class ReduceScatterTensor(CollectiveKernel):
    def __init__(self, layout, inputs, constant_args, reduce_op, scatter_dim):
        super().__init__(layout, inputs, constant_args)
        self.reduce_op = reduce_op
        # TODO support dim
        self.scatter_dim = scatter_dim

    @classmethod
    def create(
        cls,
        x: "TensorBox",
        reduce_op: str,
        scatter_dim: int,
        tag: str,
        ranks: List[int],
        group_size: int,
    ):
        x = cls.realize_input(x)

        # is there a difference between literally using x.data.layout below, vs
        # creating a new one that has the same properties?
        new_size = x.get_size()
        new_size[scatter_dim] /= group_size
        new_layout = FlexibleLayout(x.get_device(), x.get_dtype(), new_size)

        return ReduceScatterTensor(
            layout=new_layout,
            inputs=[x],
            constant_args=[tag, ranks, group_size],
            reduce_op=reduce_op,
            scatter_dim=scatter_dim,
        )

    def codegen_collective(self, wrapper, output_name, input_names):
        wrapper.writeline(
            f"{output_name}_work = dist.reduce_scatter_tensor("
            f"{output_name}, {input_names[0]}, "
            f"async_op=True, group={output_name}_pg, op=_str_to_reduce_op('{str(self.reduce_op)}'))"
        )<|MERGE_RESOLUTION|>--- conflicted
+++ resolved
@@ -2693,15 +2693,11 @@
         args.extend(self.codegen_const_args())
         return args
 
-    def cpp_wrapper_codegen_args(self):
-        args = [x.codegen_reference() for x in self.inputs]
-        args.extend(self.cpp_constant_args)
-        return args
-
     def codegen_kwargs(self):
         kwargs = []
         if self.kwargs:
             if V.graph.cpp_wrapper:
+                # TODO: fix it for addmm_out and remove ordered_kwargs_for_cpp_kernel
                 # TODO: use native_functions.yaml as the ground truth
                 assert (
                     self.ordered_kwargs_for_cpp_kernel
@@ -2813,26 +2809,10 @@
 
 class ExternKernelAlloc(ExternKernel):
     def codegen(self, wrapper):
-<<<<<<< HEAD
-        # TODO: put the below codegen inside wrapper
-        from torch._inductor.codegen.wrapper import CppWrapperCodeGen
-
-        if isinstance(wrapper, CppWrapperCodeGen):
-            # kwargs is already included in cpp_constant_args
-            args = self.cpp_wrapper_codegen_args()
-            wrapper.writeline(
-                f"auto {self.get_name()} = {self.cpp_kernel}({', '.join(args)});"
-            )
-        else:
-            args = [*self.codegen_args(), *self.codegen_kwargs()]
-            wrapper.writeline(f"{self.get_name()} = {self.kernel}({', '.join(args)})")
-
-=======
         args = [*self.codegen_args(), *self.codegen_kwargs()]
         V.graph.wrapper_code.generate_extern_kernel_alloc(
             self.get_name(), self.kernel, args
         )
->>>>>>> 31f311a8
         if isinstance(self.layout, Layout):
             self.codegen_size_asserts(wrapper)
 
@@ -2845,22 +2825,13 @@
         kernel=None,
         cpp_kernel=None,
         ordered_kwargs_for_cpp_kernel=(),
-        cpp_constant_args=(),
     ):
         super().__init__(
             None, layout, self.unwrap_storage(inputs), constant_args, kwargs or {}
         )
-        self.cpp_kernel = cpp_kernel
-        self.ordered_kwargs_for_cpp_kernel = ordered_kwargs_for_cpp_kernel
-        self.cpp_constant_args = cpp_constant_args
         self.name = V.graph.register_buffer(self)
-<<<<<<< HEAD
-        if kernel is not None:
-            self.kernel = kernel
-=======
         self.kernel = cpp_kernel if V.graph.cpp_wrapper else kernel
         self.ordered_kwargs_for_cpp_kernel = ordered_kwargs_for_cpp_kernel
->>>>>>> 31f311a8
 
     def should_allocate(self):
         return False
@@ -3163,13 +3134,6 @@
 
     def should_allocate(self):
         return False
-
-
-def _string(shape: tuple):
-    from .codegen.wrapper import CppWrapperCodeGen
-
-    cpp_wrapper_codegen = CppWrapperCodeGen()
-    return cpp_wrapper_codegen.codegen_shape_tuple(shape)
 
 
 def _prepare_convolution_fusion_create(
@@ -3294,12 +3258,6 @@
         convert_shape_to_inductor(output_stride),
     )
     constant_args = [padding, stride, dilation, groups]
-    cpp_constant_args = [
-        _string(padding),
-        _string(stride),
-        _string(dilation),
-        str(groups),
-    ]
 
     if transposed:
         constant_args.insert(1, output_padding)
@@ -3308,8 +3266,7 @@
         inputs.append(bias)
     else:
         constant_args.insert(0, bias)
-        cpp_constant_args.insert(0, "at::Tensor()")
-    return inputs, constant_args, kernel_layout, req_stride_order, cpp_constant_args
+    return inputs, constant_args, kernel_layout, req_stride_order
 
 
 class ConvolutionUnary(ExternKernelAlloc):
@@ -3322,7 +3279,6 @@
         constant_args=(),
         kernel="torch.ops.mkldnn._convolution_pointwise",
         cpp_kernel="mkldnn::_convolution_pointwise",
-        cpp_constant_args=(),
     ):
         super().__init__(layout, inputs, constant_args, None, kernel, cpp_kernel)
         self.cpp_kernel_key = "convolution_pointwise"
@@ -3338,21 +3294,12 @@
                 c10::string_view attr,
                 torch::List<c10::optional<at::Scalar>> scalars,
                 c10::optional<c10::string_view> algorithm)"""
-        self.cpp_constant_args = cpp_constant_args
 
     def codegen(self, wrapper):
-        from torch._inductor.codegen.wrapper import CppWrapperCodeGen
-
-        if isinstance(wrapper, CppWrapperCodeGen):
-            args = self.cpp_wrapper_codegen_args()
-        else:
-            args = self.codegen_args()
-
         wrapper.generate_fusion_ops_code(
             self.get_name(),
             self.kernel,
-            self.cpp_kernel,
-            args,
+            self.codegen_args(),
             self.cpp_op_schema,
             self.cpp_kernel_key,
         )
@@ -3379,22 +3326,16 @@
             constant_args,
             kernel_layout,
             _,
-            cpp_constant_args,
         ) = _prepare_convolution_fusion_create(
             cls, x, weight, bias, padding_, stride_, dilation_, groups
         )
-        constant_args = constant_args + [attr, scalars, algorithm]
-        cpp_constant_args = cpp_constant_args + [
-            f'"{attr}"',
-            _string(scalars) if scalars else "{-1}",
-            f'"{algorithm}"',
-        ]
+        constant_args = constant_args + [attr, scalars if scalars else [-1], algorithm]
+
         return ConvolutionUnary(
             layout=kernel_layout,
             inputs=inputs,
             constant_args=constant_args,
             kernel=kernel,
-            cpp_constant_args=cpp_constant_args,
         )
 
 
@@ -3431,18 +3372,10 @@
         self.cpp_constant_args = cpp_constant_args
 
     def codegen(self, wrapper):
-        from torch._inductor.codegen.wrapper import CppWrapperCodeGen
-
-        if isinstance(wrapper, CppWrapperCodeGen):
-            args = self.cpp_wrapper_codegen_args()
-        else:
-            args = self.codegen_args()
-
         wrapper.generate_fusion_ops_code(
             self.get_name(),
             self.kernel,
-            self.cpp_kernel,
-            args,
+            self.codegen_args(),
             self.cpp_op_schema,
             self.cpp_kernel_key,
             self.cpp_kernel_overlad_name,
@@ -3473,7 +3406,6 @@
             constant_args,
             kernel_layout,
             req_stride_order,
-            cpp_constant_args,
         ) = _prepare_convolution_fusion_create(
             cls, x, weight, bias, padding_, stride_, dilation_, groups
         )
@@ -3481,24 +3413,16 @@
         inputs.insert(1, other)
         constant_args = constant_args + [
             binary_attr,
-            binary_alpha,
-            unary_attr,
-            unary_scalars,
-            unary_algorithm,
-        ]
-        cpp_constant_args = cpp_constant_args + [
-            f'"{binary_attr}"',
-            str(binary_alpha) if binary_alpha else str(1.0),  # TODO: optional(float)
-            f'"{unary_attr}"' if unary_attr else '"none"',
-            _string(unary_scalars) if unary_scalars else "{-1}",  # TODO: optional(list)
-            unary_algorithm if unary_algorithm else '""',
+            binary_alpha if binary_alpha else 1.0,
+            unary_attr if unary_attr else "none",
+            unary_scalars if unary_scalars else [-1],
+            unary_algorithm if unary_algorithm else "",
         ]
         return ConvolutionBinary(
             layout=kernel_layout,
             inputs=inputs,
             constant_args=constant_args,
             kernel=kernel,
-            cpp_constant_args=cpp_constant_args,
         )
 
 
@@ -3584,7 +3508,6 @@
             constant_args,
             _,
             _,
-            cpp_constant_args,
         ) = _prepare_convolution_fusion_create(
             cls, x, weight, bias, padding_, stride_, dilation_, groups
         )
@@ -3620,13 +3543,6 @@
         layout,
         inputs,
         constant_args=(),
-<<<<<<< HEAD
-        cpp_constant_args=(),
-        kernel="torch.ops.mkl._mkl_linear",
-        cpp_kernel="mkl::_mkl_linear",
-    ):
-        super().__init__(layout, inputs, constant_args, None, kernel, cpp_kernel)
-=======
     ):
         super().__init__(
             layout,
@@ -3636,7 +3552,6 @@
             kernel="torch.ops.mkl._mkl_linear",
             cpp_kernel="mkl::_mkl_linear",
         )
->>>>>>> 31f311a8
         self.cpp_kernel_key = "mkl_linear"
         self.cpp_op_schema = """
             at::Tensor(
@@ -3645,30 +3560,12 @@
                 const at::Tensor& origin_weight_t,
                 const c10::optional<at::Tensor>& bias_opt,
                 const int64_t prepack_batch_size)"""
-<<<<<<< HEAD
-        self.cpp_constant_args = cpp_constant_args
-
-    def codegen(self, wrapper):
-        from torch._inductor.codegen.wrapper import CppWrapperCodeGen
-
-        if isinstance(wrapper, CppWrapperCodeGen):
-            args = self.cpp_wrapper_codegen_args()
-        else:
-            args = self.codegen_args()
-
-        wrapper.generate_fusion_ops_code(
-            self.get_name(),
-            self.kernel,
-            self.cpp_kernel,
-            args,
-=======
 
     def codegen(self, wrapper):
         wrapper.generate_fusion_ops_code(
             self.get_name(),
             self.kernel,
             self.codegen_args(),
->>>>>>> 31f311a8
             self.cpp_op_schema,
             self.cpp_kernel_key,
         )
@@ -3682,14 +3579,7 @@
         output_size = list(m) + [oc]
         output_stride = make_contiguous_strides_for(output_size)
         inputs = [x, packed_w, orig_w]
-<<<<<<< HEAD
-        bias = None
-        cpp_bias = "at::Tensor()"
-        constant_args = [bias, batch_size]
-        cpp_constant_args = [cpp_bias, str(batch_size)]
-=======
         constant_args = [None, batch_size]
->>>>>>> 31f311a8
 
         return MKLPackedLinear(
             layout=FixedLayout(
@@ -3697,11 +3587,6 @@
             ),
             inputs=inputs,
             constant_args=constant_args,
-<<<<<<< HEAD
-            cpp_constant_args=cpp_constant_args,
-            kernel=kernel,
-=======
->>>>>>> 31f311a8
         )
 
 
@@ -3711,13 +3596,6 @@
         layout,
         inputs,
         constant_args=(),
-<<<<<<< HEAD
-        kernel="torch.ops.mkldnn._linear_pointwise",
-        cpp_kernel="mkldnn::_linear_pointwise",
-        cpp_constant_args=(),
-    ):
-        super().__init__(layout, inputs, constant_args, None, kernel, cpp_kernel)
-=======
     ):
         super().__init__(
             layout,
@@ -3727,7 +3605,6 @@
             kernel="torch.ops.mkldnn._linear_pointwise",
             cpp_kernel="mkldnn::_linear_pointwise",
         )
->>>>>>> 31f311a8
         self.cpp_kernel_key = "linear_pointwise"
         self.cpp_op_schema = """
             at::Tensor(
@@ -3737,30 +3614,12 @@
                 c10::string_view attr,
                 torch::List<c10::optional<at::Scalar>> scalars,
                 c10::optional<c10::string_view> algorithm)"""
-<<<<<<< HEAD
-        self.cpp_constant_args = cpp_constant_args
-
-    def codegen(self, wrapper):
-        from torch._inductor.codegen.wrapper import CppWrapperCodeGen
-
-        if isinstance(wrapper, CppWrapperCodeGen):
-            args = self.cpp_wrapper_codegen_args()
-        else:
-            args = self.codegen_args()
-
-        wrapper.generate_fusion_ops_code(
-            self.get_name(),
-            self.kernel,
-            self.cpp_kernel,
-            args,
-=======
 
     def codegen(self, wrapper):
         wrapper.generate_fusion_ops_code(
             self.get_name(),
             self.kernel,
             self.codegen_args(),
->>>>>>> 31f311a8
             self.cpp_op_schema,
             self.cpp_kernel_key,
         )
@@ -3774,26 +3633,12 @@
         oc, ic = w.get_size()
 
         inputs = [x, w]
-<<<<<<< HEAD
-        constant_args = [attr, scalars, algorithm]
-        cpp_constant_args = [
-            f'"{attr}"',
-            _string(scalars) if scalars else "{-1}",
-            f'"{algorithm}"',
-        ]
-=======
         constant_args = [attr, scalars if scalars else [-1], algorithm]
->>>>>>> 31f311a8
         if b is not None:
             b = cls.require_stride1(cls.realize_input(b))
             inputs.append(b)
         else:
-<<<<<<< HEAD
-            constant_args.insert(0, b)
-            cpp_constant_args.insert(0, "at::Tensor()")
-=======
             constant_args.insert(0, None)
->>>>>>> 31f311a8
 
         return LinearUnary(
             layout=FlexibleLayout(
@@ -3803,11 +3648,6 @@
             ),
             inputs=inputs,
             constant_args=constant_args,
-<<<<<<< HEAD
-            cpp_constant_args=cpp_constant_args,
-            kernel=kernel,
-=======
->>>>>>> 31f311a8
         )
 
     def apply_constraint(self):
@@ -3905,7 +3745,6 @@
             constant_args,
             kernel_layout,
             _,
-            cpp_constant_args,
         ) = _prepare_convolution_fusion_create(
             cls,
             x,
