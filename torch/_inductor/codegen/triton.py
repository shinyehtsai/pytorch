--- conflicted
+++ resolved
@@ -74,14 +74,12 @@
         if isinstance(x, TensorArg):
             return x.buffer not in V.graph.unaligned_buffers
         if isinstance(x, SizeArg):
-<<<<<<< HEAD
-            return V.graph.sizevars.statically_known_multiple_of(x.expr, ALIGNMENT)
-=======
             if isinstance(x.expr, (int, sympy.Integer)):
-                return V.graph.sizevars.maybe_guard_multiple_of(x.expr, ALIGNMENT)
+                # TODO(voz): These are kinda redundant, if we can solve out statically_known_multiple_of with
+                # _maybe_evaluate_static...
+                return V.graph.sizevars.statically_known_multiple_of(x.expr, ALIGNMENT)
             else:
                 return False
->>>>>>> 85e80218
         raise NotImplementedError(f"unhandled {type(x)}: {x}")
 
     if config.triton.divisible_by_16:
