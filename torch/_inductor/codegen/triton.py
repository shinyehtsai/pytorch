--- conflicted
+++ resolved
@@ -13,7 +13,6 @@
 import torch
 
 import torch._logging
-from torch._prims_common import is_integer_dtype
 from ..._dynamo import config as dynamo_config
 from ..._dynamo.utils import counters
 from .. import config, ir, scheduler
@@ -111,13 +110,6 @@
     return f"tl.{triton_type_name}"
 
 
-def triton_acc_type(dtype):
-    if is_integer_dtype(dtype) and dtype.is_signed:
-        nbits = 64 if dtype == torch.int64 else 32
-        return f"tl.int{nbits}"
-    return triton_compute_type(dtype)
-
-
 def triton_constant(value):
     if value == float("inf"):
         return 'float("inf")'
@@ -389,11 +381,11 @@
 
     @staticmethod
     def isinf(x):
-        return f"tl.math.isinf({x}).to(tl.int1)"
+        return f"tl.math.isinf({x})"
 
     @staticmethod
     def isnan(x):
-        return f"tl.math.isnan({x}).to(tl.int1)"
+        return f"tl.math.isnan({x})"
 
     @staticmethod
     def round(x):
@@ -966,18 +958,20 @@
 
         expand_str = None
 
-        if isinstance(index, sympy.Integer):
-            expand_str = f"{copy_shape}.shape" if copy_shape else self.dense_size_str()
-            index_str = f"tl.full({expand_str}, {index_str}, tl.int32)"
-            return index_str, set(), "None", expand_str
-
-        if need_dense and not have_dense:
-            expand_str = f"{copy_shape}.shape" if copy_shape else self.dense_size_str()
-            index_str = f"tl.broadcast_to({index_str}, {expand_str})"
+        if (need_dense and not have_dense) or isinstance(index, sympy.Integer):
+            if copy_shape:
+                index_str = f"{index_str} + tl.zeros({copy_shape}.shape, tl.int32)"
+                expand_str = f"{copy_shape}.shape"
+            else:
+                index_str = f"{index_str} + tl.zeros({self.dense_size_str()}, tl.int32)"
+                expand_str = self.dense_size_str()
+            if isinstance(index, sympy.Integer):
+                return index_str, set(), "None", expand_str
+            else:
+                mask_vars = dense_mask_vars
+        elif not have_loop_vars and copy_shape:
             mask_vars = dense_mask_vars
-        elif not have_loop_vars and copy_shape:
-            index_str = f"tl.broadcast_to({index_str}, {copy_shape}.shape)"
-            mask_vars = dense_mask_vars
+            index_str = f"{index_str} + tl.zeros({copy_shape}.shape, tl.int32)"
 
         if override_mask:
             mask_vars = {override_mask}
@@ -1195,63 +1189,35 @@
             reduction_type = "max"
 
         def final_reduction(value):
-<<<<<<< HEAD
             use_helper = reduction_type in {"max", "min", "prod"}
             module = "triton_helpers" if use_helper else "tl"
+            if reduction_type in {"max", "min"}:
+                return f"{module}.{reduction_type}2({value}, {dim})[{', '.join(sizes)}]"
             return f"{module}.{reduction_type}({value}, {dim})[{', '.join(sizes)}]"
-=======
-            use_helper = reduction_type in {"argmax", "argmin", "max", "min", "prod"}
-            module = "triton_helpers" if use_helper else "tl"
-            return f"{module}.{reduction_type}({value}, {dim})[{', '.join(sizes)}]"
-
-        def final_argreduce(buffer, result_var, value, index):
-            buffer.splice(
-                f"""\
-                _, {result_var}_tmp = triton_helpers.{root_op}_with_index({value}, {index}, {dim})
-                {result_var} = {result_var}_tmp[{', '.join(sizes)}]
-                """
-            )
->>>>>>> 4b9ba3fa
 
         dim = len(self.range_trees) - 1
         result_var = self.cse.newvar()
         result_var.mask_vars = {var for var in masks if var[0] != "r"}
-        cond = " & ".join(masks)
-
         if self.persistent_reduction:
+            cond = " & ".join(masks)
             masked_value = self.cse.generate(
                 self.compute, f"tl.where({cond}, {value}, {default})"
             )
-            if reduction_type in {"argmax", "argmin"}:
-                accumulator_index = self.cse.generate(
-                    self.compute,
-                    f"tl.broadcast_to({reduction_range_prefix}index, {masked_value}.shape)",
-                )
-                result_var = self.cse.newvar()
-                root_op = {"argmax": "max", "argmin": "min"}[reduction_type]
-                final_argreduce(
-                    self.compute, result_var, masked_value, accumulator_index
-                )
-            else:
-                result_var = self.cse.generate(
-                    self.compute, final_reduction(masked_value)
-                )
+            result_var = self.cse.generate(self.compute, final_reduction(masked_value))
         elif (src_dtype, reduction_type, value) not in self.cse.reduction_cache:
             self.cse.reduction_cache[(src_dtype, reduction_type, value)] = result_var
             accumulator = f"_{result_var}"
+            default_value = f" + {default}" if default != 0 else ""
             self.body.writeline(
-                f"{accumulator} = tl.full({self.dense_size_str()}, {default}, {triton_acc_type(src_dtype)})"
-            )
-
+                f"{accumulator} = tl.zeros({self.dense_size_str()}, {triton_compute_type(src_dtype)}){default_value}"
+            )
+            accumulator_index = None
             if reduction_type in {"argmax", "argmin"}:
                 accumulator_index = f"_{result_var}_index"
-                long_max = torch.iinfo(torch.int64).max
                 self.body.writeline(
-                    f"{accumulator_index} = tl.full({self.dense_size_str()}, {long_max}, tl.int64)"
+                    f"{accumulator_index} = tl.zeros({self.dense_size_str()}, tl.int64)"
                 )
-                root_op = {"argmax": "max", "argmin": "min"}[reduction_type]
-
-<<<<<<< HEAD
+
             updated = value
             if reduction_type == "argmin":
                 masks.append(f"({accumulator} > {value})")
@@ -1267,54 +1233,35 @@
                 updated = f"{accumulator} * {value}"
             elif reduction_type == "xor_sum":
                 updated = f"{accumulator} ^ {value}"
-=======
-                self.compute.splice(
-                    f"""\
-                {accumulator}_next, {accumulator_index}_next = triton_helpers.{root_op}imum_with_index(
-                    {accumulator}, {accumulator_index}, {value}, {reduction_range_prefix}index
+            else:
+                raise NotImplementedError(f"reduction_type {reduction_type}")
+
+            cond = " & ".join(masks)
+
+            if accumulator_index:
+                # argmax or argmin
+                self.compute.writeline(
+                    f"{accumulator_index} = tl.where({cond},  {reduction_range_prefix}index, {accumulator_index})",
                 )
-                {accumulator} = tl.where({cond}, {accumulator}_next, {accumulator})
-                {accumulator_index} = tl.where({cond}, {accumulator_index}_next, {accumulator_index})
-                """
+            self.compute.writeline(
+                f"{accumulator} = tl.where({cond}, {updated}, {accumulator})"
+            )
+
+            if accumulator_index:
+                # argmax, argmin
+                idx_dtype = self.index_dtype
+                self.suffix.writelines(
+                    [
+                        f"{accumulator_index}_reduce = "
+                        f"tl.{reduction_type}({accumulator}, {dim})[{', '.join(sizes)}].to(tl.int32)",
+                        f"{accumulator_index}_mask = tl.arange(0, {reduction_range_prefix.upper()}BLOCK)"
+                        f"[{', '.join(reduction_sizes)}] == {accumulator_index}_reduce",
+                        f"{result_var} = tl.sum("
+                        f"tl.where({accumulator_index}_mask, {accumulator_index}, 0), {dim})[{', '.join(sizes)}]",
+                    ]
                 )
-                idx_dtype = self.index_dtype
-                final_argreduce(self.suffix, result_var, accumulator, accumulator_index)
->>>>>>> 4b9ba3fa
             else:
-                updated = value
-                if reduction_type == "min":
-                    updated = f"triton_helpers.minimum({accumulator}, {value})"
-                elif reduction_type == "max":
-                    updated = f"triton_helpers.maximum({accumulator}, {value})"
-                elif reduction_type == "sum":
-                    updated = f"{accumulator} + {value}"
-                elif reduction_type == "prod":
-                    updated = f"{accumulator} * {value}"
-                elif reduction_type == "xor_sum":
-                    updated = f"{accumulator} ^ {value}"
-                else:
-                    raise NotImplementedError(f"reduction_type {reduction_type}")
-
-                self.compute.writeline(
-                    f"{accumulator} = tl.where({cond}, {updated}, {accumulator})"
-                )
-
-                if src_dtype == torch.bool:
-                    # This is only really used for aten.any. It changes the
-                    # final reduction of a non-persistent reduction from
-                    #     tmp5 = triton_helpers.max(_tmp5, 1)[:, None]
-                    # to
-                    #     tmp5 = triton_helpers.max(_tmp5.to(tl.int8), 1)[:, None].to(tl.int1)
-                    # which is needed because tl.reduce doesn't support tl.int1
-                    accumulator = f"{accumulator}.to(tl.int8)"
-                    result_type = triton_compute_type(dtype)
-                    self.suffix.writeline(
-                        f"{result_var} = {final_reduction(accumulator)}.to({result_type})"
-                    )
-                else:
-                    self.suffix.writeline(
-                        f"{result_var} = {final_reduction(accumulator)}"
-                    )
+                self.suffix.writeline(f"{result_var} = {final_reduction(accumulator)}")
         else:
             var_name = self.cse.reduction_cache[(src_dtype, reduction_type, value)]
             self.suffix.writeline(f"{result_var} = {var_name}")
