--- conflicted
+++ resolved
@@ -536,13 +536,9 @@
 
             call_str = f"call([{', '.join(V.graph.graph_inputs.keys())}])"
             output.writeline(
-<<<<<<< HEAD
-                f"return print_performance(lambda: call([{', '.join(V.graph.graph_inputs.keys())}]), times=times, repeat=repeat)"
-=======
                 call_str
                 if V.graph.aot_mode
                 else f"return print_performance(lambda: {call_str}, times=times, repeat=repeat)"
->>>>>>> 66d07e3b
             )
 
     def add_benchmark_harness(self, output):
