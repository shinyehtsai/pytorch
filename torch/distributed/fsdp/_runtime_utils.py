import functools
import warnings
from typing import Any, Callable, Iterable, List, no_type_check, Optional, Tuple

import torch
import torch.nn as nn
from torch.autograd import Variable
from torch.distributed.algorithms._comm_hooks import default_hooks, LOW_PRECISION_HOOKS
from torch.distributed.fsdp._common_utils import (
    _all_handles,
    _assert_in_training_states,
    _FSDPState,
    _is_composable,
    TrainingState,
)
from torch.distributed.fsdp._init_utils import HYBRID_SHARDING_STRATEGIES
from torch.distributed.fsdp._utils import (
    _apply_to_tensors,
    _no_dispatch_record_stream,
    p_assert,
)
from torch.distributed.fsdp.api import BackwardPrefetch
from torch.distributed.fsdp.flat_param import (
    _HandlesKey,
    FlatParamHandle,
    HandleShardingStrategy,
    HandleTrainingState,
)
from torch.distributed.utils import _to_kwargs

RESHARD_AFTER_FORWARD_STRATEGIES = {
    HandleShardingStrategy.FULL_SHARD,
    HandleShardingStrategy.HYBRID_SHARD,
}


@no_type_check
def _validate_hybrid_shard_setup(fsdp_root: _FSDPState, fsdp_module: nn.Module):
    """
    Performs validation that hybrid sharding strategy is setup. In particular, we:
    1) Ensure root and passed in FSDP module have the same hybrid sharding strategy,
    i.e. both should be using the same hybrid shard strategy or no hybrid shard at all.
    2) Ensure that inter and intra-node process groups are the same across root and
    this FSDP module.
    """
    if (
        fsdp_root.sharding_strategy in HYBRID_SHARDING_STRATEGIES
        or fsdp_module.sharding_strategy in HYBRID_SHARDING_STRATEGIES
    ):
        if fsdp_root.sharding_strategy != fsdp_module.sharding_strategy:
            raise ValueError(
                "When using hybrid sharding strategy, expect sharding strategies"
                f" to be the same, but got {fsdp_root.sharding_strategy} vs {fsdp_module.sharding_strategy}"
            )

        # Ensure inter and intra-node process groups are the same
        # TODO (rohan-varma) unclear whether these should be asserts or Exceptions
        # as they can happen due to bug in FSDP process group setup or user passing in
        # incorrect configuration.
        if fsdp_root.process_group != fsdp_module.process_group:
            raise ValueError(
                f"For {fsdp_root.sharding_strategy} intra-node process groups do not match"
            )

        if fsdp_root._inter_node_pg != fsdp_module._inter_node_pg:
            raise ValueError(
                f"For {fsdp_root.sharding_strategy}, inter-node process groups do not match"
            )


@no_type_check
def _lazy_init(
    state: _FSDPState,
    root_module: nn.Module,
) -> _FSDPState:
    """
    Performs initialization lazily, typically right before the first forward
    pass. The laziness is needed to ensure that the parameter device/dtype and
    the FSDP hierarchy have finalized. This method's actual logic only runs on
    the root FSDP instance, which performs initialization for all non-root FSDP
    instances to avoid partial initialization.

    For the non-composable code path, ``state`` and ``root_module`` should be
    the same, namely the FSDP instance itself.
    """
    if state._is_root is not None:
        return  # no-op: already lazily initialized
    if not torch.cuda.is_available():
        # Allow the FSDP constructor to run even without CUDA but check this
        # once we start real execution
        raise RuntimeError("FSDP does not support CPU only execution")
    # The following logic is only run on the root FSDP instance since it will
    # set `_is_root=False` for the non-root instances
    state._is_root = True
    _assert_in_training_states(state, [TrainingState.IDLE])
    _init_streams(state)
    buffers, buffer_dtypes = _get_buffers_and_dtypes_for_computation(state, root_module)
    _cast_buffers_to_dtype_and_device(buffers, buffer_dtypes, state.compute_device)
    for handle in state._handles:
        handle.init_flat_param_attributes()
    state._exec_order_data.init(state, root_module, state.process_group)
    if _is_composable(state):
        # Return early since there is no need to share data structures
        return state
    # Initialize non-root FSDP instances and share attributes from the root to
    # non-root instances
    assert state is root_module
    inconsistent_limit_all_gathers = False
    for fsdp_module in state.fsdp_modules(root_module):
        if fsdp_module is root_module:
            continue

        if fsdp_module.sharding_strategy in HYBRID_SHARDING_STRATEGIES:
            _validate_hybrid_shard_setup(state, fsdp_module)
            # Share the allreduce state across FSDP units. This is not strictly necessary
            # as each one already uses the same process group, but can slightly save memory
            # since other FSDP units allreduce state can be garbage collected.
            fsdp_module._inter_node_state = state._inter_node_state

        # Relax the assert for non-root FSDP instances in case the nested
        # initialized module is wrapped again in FSDP later (e.g. after
        # training to run inference)
        p_assert(
            fsdp_module._is_root is None or not fsdp_module._is_root,
            "Non-root FSDP instance's `_is_root` should not have been "
            "set yet or should have been set to `False`",
        )
        fsdp_module._is_root = False
        fsdp_module._streams = state._streams
        fsdp_module._stream_to_name = state._stream_to_name
        fsdp_module._exec_order_data = state._exec_order_data
        if fsdp_module.limit_all_gathers != state.limit_all_gathers:
            # Prefer the root's value
            inconsistent_limit_all_gathers = True
            fsdp_module.limit_all_gathers = state.limit_all_gathers
        fsdp_module._free_event_queue = state._free_event_queue
        fsdp_module._handles_prefetched = state._handles_prefetched
        fsdp_module._needs_pre_backward_unshard = state._needs_pre_backward_unshard
        for handle in fsdp_module._handles:
            handle.init_flat_param_attributes()
    if inconsistent_limit_all_gathers:
        warnings.warn(
            "Found inconsistent `limit_all_gathers` values across FSDP "
            f"instances on rank {state.rank}. Using the root FSDP's value of "
            f"{state.limit_all_gathers} for all instances."
        )
    return state


@no_type_check
def _init_streams(
    state: _FSDPState,
) -> _FSDPState:
    """
    Initializes CUDA streams for overlapping communication, computation, and
    data transfers. The streams should be shared across FSDP instances.
    """
    assert state._is_root
    assert torch.cuda.is_available()
    # Stream for unshard logic, including allocating the all-gather destination
    # tensors and the all-gathers themselves.
    state._streams["unshard"] = torch.cuda.Stream()
    # Stream for overlapping gradient reduction with the backward pass gradient
    # computation.
    state._streams["post_backward"] = torch.cuda.Stream()
    # Stream for pre-unshard logic, namely allocations and writes for CPU
    # offloading (H2D copy) and mixed precision (low precision cast).
    state._streams["pre_unshard"] = torch.cuda.Stream()
    # Default stream for computation
    state._streams["default"] = torch.cuda.current_stream()
    state._stream_to_name = {
        torch.cuda.current_stream(): "default",
        state._streams["unshard"]: "unshard",
        state._streams["pre_unshard"]: "pre_unshard",
        state._streams["post_backward"]: "post_backward",
    }


@no_type_check
def _unshard(
    state: _FSDPState,
    handles: List[FlatParamHandle],
    unshard_stream: torch.cuda.Stream,
    pre_unshard_stream: torch.cuda.Stream,
) -> None:
    """
    Unshards the handles in ``handles``. If the handles are in
    :meth:`summon_full_params` and are using mixed precision, then they are
    forced to full precision.

    Postcondition: Each handle's ``FlatParameter`` 's data is the padded
    unsharded flattened parameter on the compute device.
    """
    if not handles:
        return
    any_ran_pre_unshard = False
    with torch.cuda.stream(pre_unshard_stream):
        for handle in handles:
            ran_pre_unshard = handle.pre_unshard()
            any_ran_pre_unshard = any_ran_pre_unshard or ran_pre_unshard
    if any_ran_pre_unshard:
        unshard_stream.wait_stream(pre_unshard_stream)
    if state.limit_all_gathers:
        event = state._free_event_queue.dequeue_if_needed()
        if event:
            event.synchronize()
    with torch.cuda.stream(unshard_stream):
        for handle in handles:
            handle.unshard()
            handle.post_unshard()


@no_type_check
def _reshard(
    state: _FSDPState,
    handles: List[FlatParamHandle],
    free_unsharded_flat_params: List[bool],
):
    """
    Reshards the handles in ``handles``. ``free_unsharded_flat_params`` should
    have the same length as ``handles``, and each element should give whether
    the corresponding handle should free its padded unsharded flattened
    parameter.
    """
    if not handles:
        return
    p_assert(
        len(handles) == len(free_unsharded_flat_params),
        "Expects both lists to have equal length but got "
        f"{len(handles)} and {len(free_unsharded_flat_params)}",
    )
    for handle, free_unsharded_flat_param in zip(
        handles,
        free_unsharded_flat_params,
    ):
        handle.reshard(free_unsharded_flat_param)
        if state.limit_all_gathers and free_unsharded_flat_param:
            free_event = torch.cuda.Event()
            free_event.record()
            state._free_event_queue.enqueue(free_event)
        handle.post_reshard()
    # Since we prefetch entire handles keys at a time, conservatively mark
    # the entire key as no longer prefetched once we free at least one
    handles_key = tuple(handles)
    if any(free_unsharded_flat_params):
        state._handles_prefetched.pop(handles_key, None)


def _unshard_grads(
    handles: List[FlatParamHandle],
) -> None:
    for handle in handles:
        handle.unshard_grad()


def _reshard_grads(
    handles: List[FlatParamHandle],
) -> None:
    for handle in handles:
        handle.reshard_grad()


@no_type_check
def _pre_forward(
    state: _FSDPState,
    handles: List[FlatParamHandle],
    unshard_fn: Callable,
    module: nn.Module,
    input: Any,
):
    """
    Runs the pre-forward logic. This includes an opportunity to unshard
    currently sharded parameters such as those for the current forward and
    registering post-backward hooks for these current parameters.

    Args:
        handles (List[FlatParamHandle]): Handles giving the parameters used in
            the current forward.
        unshard_fn (Optional[Callable]): A callable to unshard any currently
            sharded parameters or ``None`` to not do any unsharding.
        module (nn.Module): Module whose forward this method runs right before;
            expected by the hook signature.
        input (Any): Unused; expected by the hook signature.
    """
    state.training_state = TrainingState.FORWARD_BACKWARD
    state._exec_order_data.record_pre_forward(handles, module.training)
    for handle in handles:
        handle._training_state = HandleTrainingState.FORWARD
    if unshard_fn is not None:
        unshard_fn()
    # Register post-backward hooks to reshard the parameters and reduce-scatter
    # their gradients. They must be re-registered every forward pass in case
    # the `grad_fn` is mutated.
    _register_post_backward_hooks(state, handles)


@no_type_check
def _pre_forward_unshard(
    state: _FSDPState,
    handles: List[FlatParamHandle],
) -> None:
    """Unshards parameters in the pre-forward."""
    if not handles:
        return
    _unshard(state, handles, state._streams["unshard"], state._streams["pre_unshard"])
    handles_key = tuple(handles)
    state._needs_pre_forward_unshard[handles_key] = False
    torch.cuda.current_stream().wait_stream(state._streams["unshard"])
    _prefetch_handles(state, handles_key)


@no_type_check
def _post_forward(
    state: _FSDPState,
    handles: List[FlatParamHandle],
    reshard_fn: Callable,
    module: nn.Module,
    input: Any,
    output: Any,
) -> Any:
    """
    Runs the post-forward logic. This includes an opportunity to reshard
    currently unsharded parameters such as those used in the current forward
    and registering pre-backward hooks on the forward outputs.

    Args:
        handles (List[FlatParamHandle]): Handles giving the parameters used in
            the current forward.
        reshard_fn (Optional[Callable]): A callable to reshard any currently
            unsharded parameters (e.g. from the current forward) or ``None`` to
            not do any resharding.
        module (nn.Module): Unused; expected by the hook signature.
        input (Any): Unused; exepcted by the hook signature.
        output (Any): Forward pass output; pre-backward hooks are registered on
            the tensors that require gradients in this output.

    Postcondition: Each ``FlatParameter`` 's data points to the sharded
    flattened parameter.
    """
    state._exec_order_data.record_post_forward(handles)
    if reshard_fn is not None:
        reshard_fn()
    # Register pre-backward hooks to unshard the flattened parameters
    # for the gradient computation (if needed)
    output = _register_pre_backward_hooks(state, output, handles)
    state.training_state = TrainingState.IDLE
    for handle in handles:
        handle._training_state = HandleTrainingState.IDLE
    return output


@no_type_check
def _post_forward_reshard(
    state: _FSDPState,
    handles: List[FlatParamHandle],
) -> None:
    """Reshards parameters in the post-forward."""
    if not handles:
        return
    # Do not free the root's parameters in the post-forward for `FULL_SHARD`
    # with the intention that they are immediately used for backward
    # computation (though this may not be true)

    free_unsharded_flat_params = [
        not state._is_root
        and handle._config.sharding_strategy in RESHARD_AFTER_FORWARD_STRATEGIES
        for handle in handles
    ]
    _reshard(state, handles, free_unsharded_flat_params)


@no_type_check
def _root_pre_forward(
    state: _FSDPState,
    module: nn.Module,
    args,
    kwargs,
):
    """
    Runs pre-forward logic specific to the root FSDP instance, which should run
    before any individual module's pre-forward. This starts with an attempt at
    lazy initialization (which only runs non-vacuously once). Otherwise, if
    this is called on a non-root FSDP instance, then the forward inputs are
    returned directly.

    Args:
        module (nn.Module): Module for which this logic tries to run. It may or
            may not be the root. If not, then this method does not do anything.
    """
    _lazy_init(state, module)
    p_assert(state._is_root is not None, "Expects a root FSDP to have been set")
    if not state._is_root:
        return args, kwargs
    if state.forward_prefetch:
        handles_keys = []
        if _is_composable(state):
            # TODO: This assumes singleton handles keys.
            handles_keys = [tuple(handle) for handle in state._handles]
        else:
            for fsdp_module in state.fsdp_modules(state):
                handles_key = tuple(fsdp_module._handles)
                handles_keys.append(handles_key)
        for handles_key in handles_keys:
            state._needs_pre_forward_unshard[handles_key] = True
    _wait_for_computation_stream(
        torch.cuda.current_stream(),
        state._streams["unshard"],
        state._streams["pre_unshard"],
    )
    _clear_grads_if_needed(_all_handles(state))
    input_dtype: Optional[torch.dtype] = state.mixed_precision.param_dtype
    args, kwargs = _prepare_forward_inputs(
        state.compute_device, input_dtype, *args, **kwargs
    )
    return args, kwargs


def _prepare_forward_inputs(
    device: torch.device,
    input_dtype: Optional[torch.dtype],
    *args: Any,
    **kwargs: Any,
) -> Tuple[Any, Any]:
    """
    Prepares the forward inputs by moving them to ``device`` and casting them
    to ``input_dtype`` if it is not ``None``.
    """
    # TODO: Do not use the side stream for tensor copies for now; investigate
    # the perf with/without it.
    # TODO: For mixed precision, move the inputs to the compute device and cast
    # to reduced-precision in a single `to()` call.
    args_tuple, kwargs_tuple = _to_kwargs(args, kwargs, device.index, False)
    args = args_tuple[0]
    kwargs = kwargs_tuple[0]
    if input_dtype is not None:
        args, kwargs = _cast_fp_inputs_to_dtype(input_dtype, *args, **kwargs)
    return args, kwargs


def _cast_fp_inputs_to_dtype(
    dtype: torch.dtype,
    *args: Any,
    **kwargs: Any,
) -> Tuple[Any, Any]:
    """
    Casts floating point tensors in ``args`` and ``kwargs`` to ``input_dtype``.
    This respects the existing ``requires_grad`` on the tensors.
    """

    def cast_fn(x: torch.Tensor) -> torch.Tensor:
        if not torch.is_floating_point(x):
            return x
        y = x.to(dtype)
        # Explicitly copy over `requires_grad` since this runs inside
        # `torch.no_grad()`
        if x.is_leaf:
            y.requires_grad = x.requires_grad
        return y

    with torch.no_grad():
        return (_apply_to_tensors(cast_fn, args), _apply_to_tensors(cast_fn, kwargs))


@no_type_check
def _pre_backward_hook(
    state: _FSDPState,
    _handles: List[FlatParamHandle],
    *unused: Any,
) -> Any:
    """Prepares ``_handles`` 's ``FlatParameter`` s for gradient computation."""
    _handles_key = tuple(_handles)  # avoid shadowing `handles_key`
    # Only run the pre-backward hook once per group of handles involved in the
    # same module forward computation
    if _handles_key and state._ran_pre_backward_hook.get(_handles_key, False):
        return

    with torch.autograd.profiler.record_function(
        "FullyShardedDataParallel._pre_backward_hook"
    ):
        # Queue the post-backward callback once for the root FSDP instance to
        # attach it to the outermost backward graph task so that it is called
        # after all backward calls complete
        if state._is_root and not state._post_backward_callback_queued:
            _register_post_backward_final_callback(state)
            _clear_grads_if_needed(_all_handles(state))
        elif _handles_key:
            allowed_states = [TrainingState.IDLE]
            if _is_composable(state):
                allowed_states.append(TrainingState.FORWARD_BACKWARD)
            _assert_in_training_states(state, allowed_states)
        state.training_state = TrainingState.FORWARD_BACKWARD
        # Queueing the post-backward callback is the only logic that is not
        # per-handle in the pre-backward hook, so we can return early here if
        # there are no handles.
        if not _handles_key:
            return
        for handle in _handles:
            handle._training_state = HandleTrainingState.BACKWARD_PRE

        # If the handles have been prefetched, this `_unshard()` simply
        # switches to using the unsharded parameter
        _unshard(
            state, _handles, state._streams["unshard"], state._streams["pre_unshard"]
        )
        torch.cuda.current_stream().wait_stream(state._streams["unshard"])

        # Set this to `False` to ensure that a mistargeted prefetch does not
        # actually unshard these handles
        state._needs_pre_backward_unshard[_handles_key] = False
        _prefetch_handles(state, _handles_key)
        for handle in _handles:
            handle.prepare_gradient_for_backward()
        state._ran_pre_backward_hook[_handles_key] = True


@no_type_check
@torch.no_grad()
def _post_backward_hook(
    state: _FSDPState,
    handle: FlatParamHandle,
    *unused: Any,
):
    """
    Reduce-scatters the gradient of ``handle`` 's ``FlatParameter``.

    Precondition: The ``FlatParameter`` 's ``.grad`` attribute contains the
    unsharded gradient for the local batch.

    Postcondition:
    - If using ``NO_SHARD``, then the ``.grad`` attribute is the reduced
    unsharded gradient.
    - Otherwise, the ``_saved_grad_shard`` attribute is the reduced sharded
    gradient (accumulating with any existing gradient).
    """
    flat_param = handle.flat_param
    flat_param._post_backward_called = True
    with torch.autograd.profiler.record_function(
        "FullyShardedDataParallel._post_backward_hook"
    ):
        _assert_in_training_states(state, [TrainingState.FORWARD_BACKWARD])
        # For multiple applications of reentrant AC across submodules sharing
        # the same `FlatParameter`, the post-backward hook may run multiple
        # times in one backward, in which case we permit the state to already
        # be in `BACKWARD_POST`.
        p_assert(
            handle._training_state
            in (HandleTrainingState.BACKWARD_PRE, HandleTrainingState.BACKWARD_POST),
            f"Expects `BACKWARD_PRE` or `BACKWARD_POST` state but got {handle._training_state}",
        )
        handle._training_state = HandleTrainingState.BACKWARD_POST

        if flat_param.grad is None:
            return
        if flat_param.grad.requires_grad:
            raise RuntimeError("FSDP does not support gradients of gradients")

        free_unsharded_flat_param = _should_free_in_backward(state, handle)
        _reshard(state, [handle], [free_unsharded_flat_param])

        # TODO: Post-backward prefetching does not support the multiple handles
        # per module case since the post-backward hook runs per handle, not per
        # group of handles.
        handles_key = (handle,)
        _prefetch_handles(state, handles_key)

        if not state._sync_gradients:
            return

        needs_pre_optim_copy = (
            not _low_precision_hook_enabled(state)
            and handle._config.low_prec_param_dtype != handle._config.reduce_dtype
        )
        reduce_dtype = handle._config.reduce_dtype
        # Define `padded_unsharded_grad` for all strategies, and only define
        # `new_sharded_grad` for sharded strategies
        pre_allocated_unsharded_grad = False
        padded_unsharded_grad: Optional[torch.Tensor] = None
        # Pre-allocate any gradient tensor that would otherwise need to be
        # allocated in the post-backward stream. Allocation is required when
        # the gradient needs padding or if it needs to be of a different dtype.
        grad_kwargs = {"dtype": reduce_dtype, "device": handle.device}
        if handle.uses_sharded_strategy:
            with torch.cuda.stream(state._streams["default"]):
                new_sharded_grad = torch.empty(
                    handle.flat_param._sharded_size, **grad_kwargs
                )
                if (
                    handle.flat_param._padded_unsharded_size
                    != handle.flat_param._unpadded_unsharded_size
                    or reduce_dtype != handle._config.low_prec_param_dtype
                ):
                    padded_unsharded_grad = torch.empty(
                        handle.flat_param._padded_unsharded_size,
                        **grad_kwargs,
                    )
        elif handle._config.reduce_dtype != handle.flat_param.dtype:  # for `NO_SHARD`
<<<<<<< HEAD
            padded_unsharded_grad = torch.empty(
                handle.flat_param._unpadded_unsharded_size,
                **grad_kwargs,
            )
=======
            with torch.cuda.stream(state._streams["default"]):
                padded_unsharded_grad = torch.empty(
                    handle.flat_param._unpadded_unsharded_size,
                    dtype=handle._config.reduce_dtype,
                    device=handle.device,
                )
>>>>>>> 97a31a84
        pre_allocated_unsharded_grad = padded_unsharded_grad is not None
        pre_allocated_sharded_grad = handle.uses_sharded_strategy
        # Define `pre_optim_grad` for all strategies
        pre_allocated_pre_optim_grad = needs_pre_optim_copy
        with torch.cuda.stream(state._streams["default"]):
            pre_optim_grad: Optional[torch.Tensor] = (
                torch.empty(
                    handle.flat_param._sharded_size,
                    dtype=handle._orig_param_dtype,
                    device=handle.device,
                )
                if needs_pre_optim_copy
                else None
            )

        # Wait for all ops in the current stream (e.g. gradient
        # computation) to finish before reduce-scattering the gradient
        current_stream = torch.cuda.current_stream()
        state._streams["post_backward"].wait_stream(current_stream)
        if handle.uses_sharded_strategy and current_stream != state._streams["default"]:
            state._streams["post_backward"].wait_stream(state._streams["default"])

        with torch.cuda.stream(state._streams["post_backward"]):
            unsharded_grad_data = flat_param.grad.data
            if state._exec_order_data.is_first_iter:  # only check once
                _check_comm_hook(
                    state._communication_hook, state._communication_hook_state
                )
            if handle.uses_sharded_strategy:
                # We clear `.grad` to permit multiple backwards. This avoids a
                # race where the second backward pass computation precedes
                # ahead of the first backward pass reduction, which is possible
                # since the reduction is issued in a separate stream and is
                # async and would result in reducing the wrong gradient.
                unsharded_grad = flat_param.grad.data
                flat_param.grad = None
                numel_to_pad = (
                    handle.flat_param._padded_unsharded_size.numel()
                    - handle.flat_param._unpadded_unsharded_size.numel()
                )
                if pre_allocated_unsharded_grad:
                    p_assert(
                        padded_unsharded_grad.numel() - unsharded_grad.numel()
                        == numel_to_pad,
                        f"Expects {numel_to_pad} numel to pad but got padded "
                        f"shape {padded_unsharded_grad.shape} and unpadded "
                        f"shape {unsharded_grad.shape}",
                    )
                    # NOTE: `copy_()` includes the typecast if dtypes differ.
                    padded_unsharded_grad[: unsharded_grad.numel()].copy_(
                        unsharded_grad
                    )
                    # TODO: `clip_grad_norm_()` assumes padding is zeroed. We
                    # need to trim padding before computing local norms.
                    padding_numel = (
                        padded_unsharded_grad.numel() - unsharded_grad.numel()
                    )
                    if padding_numel > 0:
                        padded_unsharded_grad[-padding_numel:].zero_()
                else:  # does not need padding
                    padded_unsharded_grad = unsharded_grad
                state._communication_hook(
                    state._communication_hook_state,
                    padded_unsharded_grad,
                    new_sharded_grad,
                )
                if handle._config.sharding_strategy in HYBRID_SHARDING_STRATEGIES:
                    default_hooks.allreduce_hook(
                        state=state._inter_node_state,
                        grad=new_sharded_grad,
                    )

                if needs_pre_optim_copy:
                    # Copy from low precision to full precision
                    pre_optim_grad.copy_(new_sharded_grad)
                    new_sharded_grad.data = pre_optim_grad

                # Save the sharded gradient in `_saved_grad_shard` to support
                # gradient accumulation -- for multiple backwards, the gradient
                # reductions may happen in arbitrary order
                accumulate_grad = hasattr(flat_param, "_saved_grad_shard")
                if accumulate_grad:
                    _check_grad_to_accumulate(
                        new_sharded_grad, flat_param._saved_grad_shard
                    )
                    flat_param._saved_grad_shard += new_sharded_grad
                else:
                    flat_param._saved_grad_shard = new_sharded_grad
                grad_to_offload = flat_param._saved_grad_shard
            else:
                flat_param_grad = flat_param.grad
                if pre_allocated_unsharded_grad:
                    # NOTE: `copy_()` includes the typecast if dtypes differ.
                    padded_unsharded_grad.copy_(flat_param.grad)
                    flat_param_grad = padded_unsharded_grad
                state._communication_hook(
                    state._communication_hook_state, flat_param_grad
                )
                # For `NO_SHARD`, we can keep the low precision gradients by
                # simply omitting the cast altogether
                if not handle._keep_low_precision_grads and needs_pre_optim_copy:
                    pre_optim_grad.copy_(flat_param.grad)
                    flat_param.grad.data = pre_optim_grad
                grad_to_offload = flat_param.grad

            if handle._config.offload_params:
                # Offload the gradient to CPU to ensure parameters and
                # gradients are on the same device as required by the optimizer
                # TODO: Investigate why `NO_SHARD` breaks correctness when
                # using `non_blocking=True` here.
                non_blocking = handle.uses_sharded_strategy
                flat_param._cpu_grad.copy_(  # type: ignore[attr-defined]
                    grad_to_offload.detach(), non_blocking=non_blocking
                )  # synchronized in the post-backward callback
                # Since the sharded gradient is produced in the post-backward
                # stream and consumed later in the computation stream, inform
                # the caching allocator
                _no_dispatch_record_stream(
                    grad_to_offload.data, torch.cuda.current_stream()
                )

            # Since the unsharded gradient is produced in the computation
            # stream and consumed in the post-backward stream, inform the
            # caching allocator (before it goes out of scope)
            _no_dispatch_record_stream(
                unsharded_grad_data, state._streams["post_backward"]
            )
            # Same pattern for the pre-allocated gradient tensors
            if pre_allocated_unsharded_grad:
                _no_dispatch_record_stream(
                    padded_unsharded_grad, state._streams["post_backward"]
                )
            if pre_allocated_sharded_grad:
                _no_dispatch_record_stream(
                    new_sharded_grad, state._streams["post_backward"]
                )
            if pre_allocated_pre_optim_grad:
                _no_dispatch_record_stream(
                    pre_optim_grad, state._streams["post_backward"]
                )

            if handle._use_orig_params:
                # Since the handle's `FlatParameter` completed its gradient
                # computation, we should reset the gradient noneness mask
                handle._reset_is_grad_none()
                # Delay using sharded gradient views until after the
                # reduce-scatter instead of immediately after resharding
                handle._use_sharded_grad_views()


@no_type_check
def _should_free_in_backward(
    state: _FSDPState,
    handle: FlatParamHandle,
) -> bool:
    """
    Returns whether FSDP should free the unsharded flattened parameter in the
    post-backward or not.
    """
    # We always free if we are syncing gradients (i.e. not in no_sync) and parameters
    # are sharded.
    free_unsharded = state._sync_gradients and handle.uses_sharded_strategy
    # For NO_SHARD we don't need to free full parameters, for ZeRO-2 strategies, we skip
    # freeing in backward.
    return free_unsharded or (
        handle._config.sharding_strategy in RESHARD_AFTER_FORWARD_STRATEGIES
    )


def _check_comm_hook(
    comm_hook: Any,
    comm_hook_state: Any,
) -> None:
    p_assert(comm_hook is not None, "Communication hook should not be `None`")
    p_assert(
        comm_hook_state is not None, "Communication hook state should not be `None`"
    )


def _check_grad_to_accumulate(
    new_sharded_grad: torch.Tensor,
    accumulated_grad: torch.Tensor,
) -> None:
    p_assert(
        accumulated_grad.shape == new_sharded_grad.shape,
        "Shape mismatch when accumulating gradients: "
        f"existing gradient shape={accumulated_grad.shape} "
        f"new gradient shape={new_sharded_grad.shape}",
    )
    p_assert(
        accumulated_grad.device == new_sharded_grad.device,
        "Device mismatch when accumulating gradients: "
        f"existing gradient device={accumulated_grad.device} "
        f"new gradient device={new_sharded_grad.device}",
    )


@no_type_check
def _low_precision_hook_enabled(state: _FSDPState) -> bool:
    return state._communication_hook in LOW_PRECISION_HOOKS


@no_type_check
@torch.no_grad()
def _post_backward_final_callback(
    state: _FSDPState,
):
    """
    This waits for the post-backward to finish and performs some final cleanup.
    This runs at the end of the entire backward pass and should only be called
    on the root FSDP instance.
    """
    p_assert(
        state._is_root,
        "The post-backward callback should only be called on the root FSDP instance",
    )

    if state._sync_gradients:
        torch.cuda.current_stream().wait_stream(state._streams["post_backward"])
        if state.cpu_offload.offload_params:
            # Wait for non-blocking GPU -> CPU sharded gradient copies from the
            # post-backward hooks to finish explicitly since CPU gradients do
            # not automatically synchronize with the GPU
            torch.cuda.current_stream().synchronize()
    state._exec_order_data.next_iter()

    states = [state] if _is_composable(state) else state.fsdp_modules(state)
    for state in states:
        _catch_all_reshard(state)
        _finalize_params(state)
        state._ran_pre_backward_hook.clear()
        state.training_state = TrainingState.IDLE
        for handle in state._handles:
            handle._training_state = HandleTrainingState.IDLE
        state._handles_prefetched.clear()
    # Reset for cases like one forward and multiple backwards
    state._post_backward_callback_queued = False


@no_type_check
def _catch_all_reshard(
    state: _FSDPState,
) -> None:
    """
    Reshards the parameters that may not have been resharded in the
    post-backward hook. This can happen when a module's output is used in the
    forward pass, meaning that its pre-backward hook runs (unsharding the
    parameter), but the post-backward hook does not run because the output was
    not jused in the loss computation corresponding to this backward pass.
    """
    # Wrap with a try-except to provide a more informative traceback if an
    # error is raised
    try:
        free_unsharded_flat_params: List[bool] = []
        handles_to_reshard: List[FlatParamHandle] = []
        for handle in state._handles:
            # TODO: This already-resharded check is brittle:
            # https://github.com/pytorch/pytorch/issues/83956
            already_resharded = (
                handle.flat_param.data_ptr()
                == handle.flat_param._local_shard.data_ptr()
            )
            if already_resharded:
                continue
            free_unsharded_flat_params.append(_should_free_in_backward(state, handle))
            handles_to_reshard.append(handle)
        if handles_to_reshard:
            _reshard(state, handles_to_reshard, free_unsharded_flat_params)
    except Exception as e:
        p_assert(
            False,
            f"Got exception in the catch-all reshard for {state}: {str(e)}",
            raise_assertion_error=False,
        )
        raise e


@no_type_check
def _finalize_params(
    state: _FSDPState,
) -> None:
    """Finalizes the parameters before the next iteration."""
    for handle in state._handles:
        flat_param = handle.flat_param
        if flat_param.requires_grad:
            if hasattr(flat_param, "_post_backward_hook_state"):
                p_assert(
                    len(flat_param._post_backward_hook_state) == 2,
                    f"Invalid: ``_post_backward_hook_state``: {flat_param._post_backward_hook_state}",
                )
                flat_param._post_backward_hook_state[1].remove()
                delattr(flat_param, "_post_backward_hook_state")
            if not state._sync_gradients:
                # Preserve the gradient accumulation state if not synchronizing
                # gradients: `.grad` remains the unsharded gradient  from prior
                # `no_sync()` iterations, and `_saved_grad_shard` remains the
                # sharded gradient from the last synchronized iteration
                continue
            handle.prepare_gradient_for_optim()
            p_assert(
                hasattr(flat_param, "_post_backward_called"),
                "Expects `_post_backward_called` to be set on the `FlatParameter`",
            )
            flat_param._post_backward_called = False


@no_type_check
def _prefetch_handles(
    state: _FSDPState,
    current_handles_key: _HandlesKey,
) -> None:
    """
    Prefetches the next handles if needed (without synchronization). An empty
    handles key cannot prefetch.
    """
    if not current_handles_key:
        return
    handles_to_prefetch = _get_handles_to_prefetch(state, current_handles_key)
    for handles_key in handles_to_prefetch:
        # Prefetch the next set of handles without synchronizing to allow
        # the sync to happen as late as possible to maximize overlap
        _unshard(
            state, handles_key, state._streams["unshard"], state._streams["pre_unshard"]
        )
        state._handles_prefetched[handles_key] = True


@no_type_check
def _get_handles_to_prefetch(
    state: _FSDPState,
    current_handles_key: _HandlesKey,
) -> List[_HandlesKey]:
    """
    Returns a :class:`list` of the handles keys to prefetch for the next
    module(s), where ``current_handles_key`` represents the current module.

    "Prefetching" refers to running the unshard logic early (without
    synchronization), and the "next" modules depend on the recorded execution
    order and the current training state.
    """
    training_state = _get_training_state(current_handles_key)
    valid_training_states = (
        HandleTrainingState.BACKWARD_PRE,
        HandleTrainingState.BACKWARD_POST,
        HandleTrainingState.FORWARD,
    )
    p_assert(
        training_state in valid_training_states,
        f"Prefetching is only supported in {valid_training_states} but "
        f"currently in {training_state}",
    )
    eod = state._exec_order_data
    target_handles_keys: List[_HandlesKey] = []
    if (
        training_state == HandleTrainingState.BACKWARD_PRE
        and state.backward_prefetch == BackwardPrefetch.BACKWARD_PRE
    ) or (
        training_state == HandleTrainingState.BACKWARD_POST
        and state.backward_prefetch == BackwardPrefetch.BACKWARD_POST
    ):
        target_handles_keys = [
            target_handles_key
            for target_handles_key in eod.get_handles_to_backward_prefetch(
                current_handles_key
            )
            if state._needs_pre_backward_unshard.get(target_handles_key, False)
            and not state._handles_prefetched.get(target_handles_key, False)
        ]
    elif training_state == HandleTrainingState.FORWARD and state.forward_prefetch:
        target_handles_keys = [
            target_handles_key
            for target_handles_key in eod.get_handles_to_forward_prefetch(
                current_handles_key
            )
            if state._needs_pre_forward_unshard.get(target_handles_key, False)
            and not state._handles_prefetched.get(target_handles_key, False)
        ]
    return target_handles_keys


def _get_training_state(
    handles_key: _HandlesKey,
) -> HandleTrainingState:
    """Returns the training state of the handles in ``handles_key``."""
    p_assert(len(handles_key) > 0, "Expects a non-empty handles key")
    training_states = set(handle._training_state for handle in handles_key)
    p_assert(
        len(training_states) == 1,
        f"Expects uniform training state but got {training_states}",
    )
    return next(iter(training_states))


@no_type_check
def _register_pre_forward_hooks(
    state: _FSDPState,
    modules: Iterable[nn.Module],
) -> None:
    """
    Registers pre-forward hooks on all modules in ``modules``. The pre-forward
    hooks are partially applied based on the current ``FlatParamHandle``
    construction, meaning that they must be re-registered if the construction
    changes.
    """
    for forward_handle in state._pre_forward_handles:
        forward_handle.remove()
    state._pre_forward_handles.clear()
    for module in modules:
        module_param_handles = state._comm_module_to_handles.get(module, [])
        if module_param_handles:
            unshard_fn = functools.partial(
                _pre_forward_unshard,
                state,
                module_param_handles,
            )
            hook = functools.partial(
                _pre_forward, state, module_param_handles, unshard_fn
            )
            state._pre_forward_handles.append(
                module.register_forward_pre_hook(hook, prepend=True)
            )


@no_type_check
def _register_post_forward_hooks(
    state: _FSDPState,
    modules: Iterable[nn.Module],
) -> None:
    """
    Registers post-forward hooks on all modules in ``modules``. The
    post-forward hooks are partially applied based on the current
    ``FlatParamHandle`` construction, meaning that they must be re-registered
    if the construction changes.
    """
    for forward_handle in state._post_forward_handles:
        forward_handle.remove()
    state._post_forward_handles.clear()
    for module in modules:
        module_param_handles = state._comm_module_to_handles.get(module, [])
        if module_param_handles:
            reshard_fn = functools.partial(
                _post_forward_reshard,
                state,
                module_param_handles,
            )
            hook = functools.partial(
                _post_forward,
                state,
                module_param_handles,
                reshard_fn,
            )
            state._post_forward_handles.append(module.register_forward_hook(hook))


@no_type_check
def _register_root_pre_forward_hook(
    state: _FSDPState,
    module: nn.Module,
):
    """
    Registers root pre-forward hook on ``module``, which should be the local
    FSDP root.

    NOTE: For the current composable FSDP design, we have each application of
    ``fully_shard()`` to a module to indicate that that module is the local
    FSDP root. We may remove this assumption in the future, in which case we
    will need to register this root pre-forward hook on any candidate module
    that may be the local FSDP root.
    """
    for forward_handle in state._root_pre_forward_handles:
        forward_handle.remove()
    state._root_pre_forward_handles.clear()
    hook = functools.partial(_root_pre_forward, state)
    state._root_pre_forward_handles.append(
        module.register_forward_pre_hook(hook, prepend=True, with_kwargs=True)
    )


@no_type_check
def _register_pre_backward_hooks(
    state: _FSDPState,
    outputs: Any,
    handles: List[FlatParamHandle],
) -> None:
    """
    Registers pre-backward hooks on the tensors that require gradients in the
    forward pass outputs ``outputs``, which were computed using the
    ``FlatParameter`` s of ``handles``.

    Returns:
        Forward pass outputs with pre-backward hooks registered to tensors that
        require gradients.
    """
    # If there is no gradient computation, then there is no need for
    # pre-backward logic
    if not torch.is_grad_enabled():
        return outputs
    if state._is_root:
        state._post_backward_callback_queued = False  # only defined on the root

    handles_key = tuple(handles)
    if handles_key:
        # Since these handles' `FlatParameter`s participated in a forward, we
        # conservatively assume that they will be used in the backward
        state._needs_pre_backward_unshard[handles_key] = False
        state._ran_pre_backward_hook[handles_key] = False

    def _register_hook(t: torch.Tensor) -> torch.Tensor:
        if t.requires_grad:
            t.register_hook(functools.partial(_pre_backward_hook, state, handles))
            state._needs_pre_backward_unshard[handles_key] = True
        return t

    return _apply_to_tensors(_register_hook, outputs)


def _register_post_backward_hooks(
    state: _FSDPState,
    handles: List[FlatParamHandle],
) -> None:
    """
    Registers post-backward hooks on the ``FlatParameter`` s'
    ``AccumulateGrad`` objects to reshard and to reduce-scatter gradients.

    The ``AccumulateGrad`` object represents the last function that finalizes
    the ``FlatParameter`` 's gradient, so it only runs after its entire
    gradient computation has finished.

    We register the post-backward hook only once in the *first* forward that a
    ``FlatParameter`` participates in. This relies on the ``AccumulateGrad``
    object being preserved through multiple forwards.
    """
    # If there is no gradient computation, then there is no need for
    # post-backward logic
    if not torch.is_grad_enabled():
        return
    for handle in handles:
        flat_param = handle.flat_param
        already_registered = hasattr(flat_param, "_post_backward_hook_state")
        if already_registered or not flat_param.requires_grad:
            continue
        # Get the `AccumulateGrad` object
        temp_flat_param = flat_param.expand_as(flat_param)
        p_assert(
            temp_flat_param.grad_fn is not None,
            "The `grad_fn` is needed to access the `AccumulateGrad` and "
            "register the post-backward hook",
        )
        acc_grad = temp_flat_param.grad_fn.next_functions[0][0]
        hook_handle = acc_grad.register_hook(
            functools.partial(_post_backward_hook, state, handle)
        )
        flat_param._post_backward_hook_state = (acc_grad, hook_handle)  # type: ignore[attr-defined]


@no_type_check
def _register_post_backward_final_callback(state: _FSDPState) -> None:
    """
    Registers the post-backward final callback that runs at the end of the
    backward pass. This should be called from the root FSDP instance at the
    beginning of the pre-backward.
    """
    p_assert(
        state._is_root,
        "Only the root FSDP instance should register the post-backward callback",
    )
    if state._post_backward_callback_queued:
        return
    _assert_in_training_states(state, [TrainingState.IDLE])
    state._post_backward_callback_queued = True
    Variable._execution_engine.queue_callback(
        functools.partial(_post_backward_final_callback, state)
    )


def _wait_for_computation_stream(
    computation_stream: torch.cuda.Stream,
    unshard_stream: torch.cuda.Stream,
    pre_unshard_stream: torch.cuda.Stream,
):
    """
    Has the unshard and pre-unshard streams wait for the computation stream.
    For example, this should be called in the FSDP root's pre-forward to
    respect optimizer step computation.
    """
    unshard_stream.wait_stream(computation_stream)
    # Having the pre-all-gather stream wait for the current stream even if we
    # do not leverage the pre-all-gather stream is tolerable since this only
    # runs once per iteration
    pre_unshard_stream.wait_stream(computation_stream)


def _clear_grads_if_needed(
    handles: List[FlatParamHandle],
):
    """
    Clears the original parameters' gradients if needed. This method's CPU
    overhead is minimal, so we may call it throughout FSDP methods, which serve
    as callsites to free the gradient memory earlier.
    """
    for handle in handles:
        if handle._use_orig_params:
            handle._clear_grads_if_needed()


@no_type_check
def _get_buffers_and_dtypes_for_computation(
    state: _FSDPState,
    root_module: nn.Module,
) -> Tuple[List[torch.Tensor], List[Optional[torch.dtype]]]:
    """
    Returns all buffers in the module tree rooted at ``root_module`` and a
    corresponding list of the buffer dtypes for computation. Each buffer dtype
    is either ``None`` if buffer mixed precision is not enabled or the buffer
    low precision dtype otherwise.
    """
    p_assert(state._is_root, "Expects the root to cast buffers")
    buffers: List[torch.Tensor] = []
    buffer_dtypes: List[Optional[torch.dtype]] = []
    if _is_composable(state):
        buffers = [
            buffer for module in root_module.modules() for buffer in module.buffers()
        ]
        buffer_dtypes = [
            state.mixed_precision.buffer_dtype for _ in range(len(buffers))
        ]
    else:
        visited_buffers = set()
        # Traverse the FSDP instances bottom-up so that we prefer the owning
        # FSDP instance's mixed precision setting for each buffer
        for fsdp_module in reversed(state.fsdp_modules(root_module)):
            for buffer in fsdp_module.buffers():
                if buffer in visited_buffers:
                    continue
                visited_buffers.add(buffer)
                buffers.append(buffer)
                buffer_dtypes.append(fsdp_module.mixed_precision.buffer_dtype)
    assert len(buffers) == len(buffer_dtypes), f"{len(buffers)} {len(buffer_dtypes)}"
    return buffers, buffer_dtypes


@no_type_check
def _get_buffer_dtypes(
    state: _FSDPState,
    buffer_names: List[str],
) -> List[torch.dtype]:
    """
    Returns the original buffer types of the given buffer names.
    """
    buffer_dtypes: List[torch.dtype] = []
    for buffer_name in buffer_names:
        p_assert(
            buffer_name in state._buffer_name_to_orig_dtype,
            f"{buffer_name} is missing from pre-computed dict on rank "
            f"{state.rank}, which only has keys "
            f"{state._buffer_name_to_orig_dtype.keys()}",
        )
        buffer_dtypes.append(state._buffer_name_to_orig_dtype[buffer_name])
    return buffer_dtypes


def _cast_buffers_to_dtype_and_device(
    buffers: List[torch.Tensor],
    buffer_dtypes: List[Optional[torch.dtype]],
    device: torch.device,
) -> None:
    """
    Casts ``buffers`` to the dtypes given by ``buffer_dtypes`` and moves them
    to ``device``. If an element in ``buffer_dtypes`` is ``None``, then the
    corresponding buffer is only moved to ``device``.
    """
    p_assert(
        buffer_dtypes is None or len(buffers) == len(buffer_dtypes),
        f"Expects `buffers` and `buffer_dtypes` to have the same length if "
        f"`buffer_dtypes` is specified but got {len(buffers)} and "
        f"{len(buffer_dtypes)}",
    )
    for buffer, buffer_dtype in zip(buffers, buffer_dtypes):
        if not torch.is_floating_point(buffer) or buffer_dtype is None:
            buffer.data = buffer.to(device=device)
        else:
            buffer.data = buffer.to(device=device, dtype=buffer_dtype)<|MERGE_RESOLUTION|>--- conflicted
+++ resolved
@@ -566,11 +566,11 @@
         if not state._sync_gradients:
             return
 
+        reduce_dtype = handle._config.reduce_dtype
         needs_pre_optim_copy = (
             not _low_precision_hook_enabled(state)
-            and handle._config.low_prec_param_dtype != handle._config.reduce_dtype
+            and handle._orig_param_dtype != reduce_dtype
         )
-        reduce_dtype = handle._config.reduce_dtype
         # Define `padded_unsharded_grad` for all strategies, and only define
         # `new_sharded_grad` for sharded strategies
         pre_allocated_unsharded_grad = False
@@ -594,19 +594,11 @@
                         **grad_kwargs,
                     )
         elif handle._config.reduce_dtype != handle.flat_param.dtype:  # for `NO_SHARD`
-<<<<<<< HEAD
-            padded_unsharded_grad = torch.empty(
-                handle.flat_param._unpadded_unsharded_size,
-                **grad_kwargs,
-            )
-=======
             with torch.cuda.stream(state._streams["default"]):
                 padded_unsharded_grad = torch.empty(
                     handle.flat_param._unpadded_unsharded_size,
-                    dtype=handle._config.reduce_dtype,
-                    device=handle.device,
+                    **grad_kwargs,
                 )
->>>>>>> 97a31a84
         pre_allocated_unsharded_grad = padded_unsharded_grad is not None
         pre_allocated_sharded_grad = handle.uses_sharded_strategy
         # Define `pre_optim_grad` for all strategies
