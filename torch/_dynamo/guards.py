--- conflicted
+++ resolved
@@ -25,7 +25,7 @@
     GuardSource,
     Source,
 )
-from torch.fx.experimental.symbolic_shapes import SYMPY_INTERP, Namespace
+from torch.fx.experimental.symbolic_shapes import Namespace, SYMPY_INTERP
 
 from . import config, convert_frame, mutation_guard
 from .eval_frame import set_guard_error_hook, set_guard_fail_hook
@@ -500,11 +500,10 @@
             constraint_inputs=constraint_inputs,
             source_ref=self.source_ref,
         )
-        if guards.fn is not None:
-            self.shape_env_fn = guards.fn
-            self._produce_guard_code(
-                guard, [guards.call], guards.python, shape_env=True
-            )
+        self.shape_env_fn = guards.fn
+        self._produce_guard_code(
+            guard, [guards.call], guards.python, shape_env=True
+        )
 
     def TENSOR_MATCH(self, guard: Guard):
         if guard.is_nn_module():
@@ -881,16 +880,10 @@
         namespace = Namespace()
 
         # see parallel handling of ".0" / "___implicit0" in _eval_frame.c
-<<<<<<< HEAD
         largs = local_builder.argnames
-=======
-        largs = [a for a in local_builder.scope.keys() if a == "___implicit0"]
-        largs += [a for a in local_builder.argnames if a != "___implicit0"]
-
         for name in largs:
             namespace.add(name)
 
->>>>>>> 78c57595
         largs += ["**___kwargs_ignored"]
         args = ",".join(largs)
 
@@ -946,22 +939,15 @@
         verbose_code_parts.extend(local_builder.shape_env_code_verbose)
         assert not global_builder.shape_env_code
 
-        if HAS_UNPARSE_FUNCTIONS:
-            preface, opt_code_parts = PyExprCSEPass(lambda _: namespace.generate()).run(
-                list(unique(code_parts))
-            )
-            if len(preface) > 0:
-                preface = [
-                    "try:",
-                    *[f"{'': ^4}{line}" for line in preface],
-                    "except:",
-                    f"{'': ^4}return False",
-                ]
-        else:
-            preface = []
-            opt_code_parts = list(unique(code_parts))
-
-        preface_str = "\n".join(f"{'': ^8}{line}" for line in preface)
+        # if HAS_UNPARSE_FUNCTIONS:
+        #     preface, opt_code_parts = PyExprCSEPass(lambda _: namespace.generate()).run(
+        #         list(unique(code_parts))
+        #     )
+        # else:
+        preface = []
+        opt_code_parts = list(unique(code_parts))
+
+        preface_str = "\n".join(f"{'': ^4}{line}" for line in preface)
         code = " and ".join(opt_code_parts)
 
         closure_vars = collections.OrderedDict(
@@ -974,21 +960,16 @@
             ]
             + list(SYMPY_INTERP.items())
         )
+        # breakpoint()
         closure_vars.update(CLOSURE_VARS)
         py_code = f"""\
 def ___make_guard_fn({','.join(closure_vars.keys())}):
-<<<<<<< HEAD
+{preface_str}
     return lambda L: {code}
-=======
-    def guard({args}):
-{preface_str}
-        return {code}
-    return guard
->>>>>>> 78c57595
 """
 
-        if os.environ.get("TORCHDYNAMO_PRINT_GUARDS", None) == "1":
-            print("GUARDS", code)
+        # if os.environ.get("TORCHDYNAMO_PRINT_GUARDS", None) == "1":
+        # print(py_code)
         set_guard_fail_hook(guard_fail_hook)
         out: Dict[str, Any] = dict()
         exec(py_code, global_builder.scope, out)
