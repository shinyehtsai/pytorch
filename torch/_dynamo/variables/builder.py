import collections
import dataclasses
import enum
import functools
import inspect
import operator
import re
import types
from typing import Any, Optional, Union

import torch

from torch import SymInt
from torch._guards import GuardSource
from torch._ops import PyOperator
from torch._subclasses.fake_tensor import FakeTensor
from torch.fx.immutable_collections import immutable_list

from .. import config, mutation_guard, replay_record, skipfiles
from ..allowed_functions import is_allowed, is_builtin_callable, is_numpy
from ..exc import unimplemented
from ..guards import GuardBuilder
from ..side_effects import SideEffects
from ..source import (
    AttrSource,
    ConstantSource,
    GetItemSource,
    GlobalSource,
    GlobalWeakRefSource,
    is_constant_source,
    LocalInputSource,
    LocalSource,
    RandomValueSource,
    Source,
    TupleIteratorGetItemSource,
)
from ..utils import (
    clone_input,
    get_fake_value,
    getfile,
    global_key_name,
    HAS_NUMPY,
    is_namedtuple,
    is_numpy_int_type,
    is_typing,
    istensor,
    istype,
    np,
    odict_values,
    preserve_rng_state,
    tuple_iterator,
    tuple_iterator_getitem,
    tuple_iterator_len,
    wrap_fake_exception,
)

from .base import MutableLocal, typestr
from .builtin import BuiltinVariable
from .constant import ConstantVariable, EnumVariable
from .dicts import (
    ConstDictVariable,
    DataClassVariable,
    DefaultDictVariable,
    HFPretrainedConfigVariable,
)
from .functions import UserFunctionVariable
from .lists import (
    ListIteratorVariable,
    ListVariable,
    NamedTupleVariable,
    RangeVariable,
    SizeVariable,
    SliceVariable,
    TupleVariable,
)
from .misc import (
    AutogradFunctionContextVariable,
    AutogradFunctionVariable,
    ComptimeVariable,
    GetAttrVariable,
    InspectSignatureVariable,
    LambdaVariable,
    NumpyVariable,
    PythonModuleVariable,
    SkipFilesVariable,
    TypingVariable,
)
from .nn_module import UnspecializedNNModuleVariable
from .tensor import (
    SymbolicNumericalVariable,
    TensorVariable,
    TensorWithTFOverrideVariable,
    UnspecializedPythonVariable,
)
from .torch import (
    tensor_dunder_fns,
    torch_special_class_types,
    TorchPyOperator,
    TorchVariable,
)
from .user_defined import UserDefinedClassVariable, UserDefinedObjectVariable


class _missing:
    pass


@dataclasses.dataclass
class GraphArg:
    source: Source
    example: Any
    is_unspecialized: bool
    fake_tensor: Optional[torch._subclasses.fake_tensor.FakeTensor]
    # UnspecializedPythonVariable often masquerades as a tensor.
    # We MUST NOT generate shape guard code
    # that actually tries to access tensor properties on these values.
    # is_tensor lets us tell if this graph arg actually is a tensor
    # or not.
    is_tensor: bool = True

    def __post_init__(self):
        if isinstance(self.example, torch.Tensor):
            assert isinstance(
                self.fake_tensor, torch._subclasses.fake_tensor.FakeTensor
            )
            # Mapping for downstream systems to remap back into dynamo arg positions
            if isinstance(self.source, LocalInputSource):
                if "graph_arg_pos" not in self.fake_tensor.__dict__:
                    self.fake_tensor.__dict__["graph_arg_pos"] = []
                self.fake_tensor.__dict__["graph_arg_pos"].append(self.source.pos)
        if isinstance(self.example, torch._subclasses.fake_tensor.FakeTensor):
            raise AssertionError("Fake Tensor observed in TorchDynamo Fx graph inputs")

    def load(self, tx):
        return self.source.reconstruct(tx)

    def get_examples(self):
        return [self.example]

    def get_fake_examples(self):
        if self.fake_tensor is not None:
            assert isinstance(
                self.fake_tensor, torch._subclasses.fake_tensor.FakeTensor
            )
            # For inplace ops changing the input's shape (unsqueeze_)
            if not config.dynamic_shapes and (
                self.fake_tensor.shape != self.example.shape
                or self.fake_tensor.stride() != self.example.stride()
            ):
                converter = torch._subclasses.fake_tensor.FakeTensorConverter()
                self.fake_tensor = converter.from_real_tensor(
                    self.fake_tensor.fake_mode, self.example
                )
            elif config.dynamic_shapes:
                (
                    size,
                    stride,
                    _,
                ) = self.fake_tensor.fake_mode.shape_env.create_symbolic_sizes_strides_storage_offset(
                    self.example, self.source
                )
                if (
                    torch.Size(size) != self.fake_tensor.shape
                    or tuple(stride) != self.fake_tensor.stride()
                ):
                    self.fake_tensor.fake_mode.converter = (
                        torch._subclasses.fake_tensor.FakeTensorConverter()
                    )
                    self.fake_tensor.fake_mode.shape_env = (
                        torch.fx.experimental.symbolic_shapes.ShapeEnv()
                    )
                    ignore_subclass = (
                        True
                        if type(self.example) in config.traceable_tensor_subclasses
                        else False
                    )
                    self.fake_tensor = self.fake_tensor.fake_mode.from_tensor(
                        self.example.clone(),
                        static_shapes=False,
                        ignore_subclass=ignore_subclass,
                        source=self.source,
                    )
            return [self.fake_tensor]

    def __len__(self):
        return 1

    def erase(self):
        self.example = None


class VariableBuilder:
    """Wrap a python value in a VariableTracker() instance"""

    def __init__(
        self,
        tx,
        source: Source,
    ):
        assert source is not None
        super(VariableBuilder, self).__init__()
        self.tx = tx
        self.source = source
        self.name = source.name()

    def __call__(self, value):
        if value in self.tx.output.side_effects:
            # TODO(jansel): add guard for alias relationship
            return self.tx.output.side_effects[value]
        return self._wrap(value).clone(**self.options())

    @staticmethod
    @functools.lru_cache(None)
    def _common_constants():
        return set(range(17)).union(
            {
                20,
                30,
                40,
                32,
                64,
                96,
                128,
                144,
                240,
                256,
                672,
                1024,
                2048,
                4096,
                0.1,
                0.01,
                0.001,
                0.5,
                0.05,
                800,
                1.873536229133606,
                4.135166556742356,  # Work around for vision_maskrcnn where torch.clamp can't be on different devices
            }
        )

    @staticmethod
    def list_type(value):
        if is_namedtuple(value):
            return functools.partial(NamedTupleVariable, tuple_cls=type(value))
        return {
            tuple: TupleVariable,
            list: ListVariable,
            odict_values: ListVariable,
            torch.nn.ParameterList: ListVariable,
            torch.nn.ModuleList: ListVariable,
        }[type(value)]

    def get_source(self):
        return self.source

    def options(self):
        return {"source": self.get_source()}

    def make_guards(self, *guards):
        source = self.get_source()
        if (
            isinstance(source, ConstantSource)
            or source.guard_source() == GuardSource.CONSTANT
        ):
            return None
        return {source.make_guard(guard) for guard in guards}

    def _wrap(self, value):
        from ..comptime import comptime

        make_guards = self.make_guards
        if istype(value, (torch.SymInt, torch.SymFloat)):
            return self.wrap_sym(value)
        if istensor(value):
            return self.wrap_tensor(value)
        elif istype(value, (tuple, list, odict_values)) or is_namedtuple(value):
            # One can index a tensor with a list/tuple. Therefore, we need to
            # have a stricter match.
            if istype(value, (tuple, list)) and all(
                [isinstance(x, int) or is_numpy_int_type(x) or x is None for x in value]
            ):
                guards = self.make_guards(GuardBuilder.EQUALS_MATCH)
            else:
                guards = self.make_guards(GuardBuilder.LIST_LENGTH)
            output = [
                VariableBuilder(self.tx, GetItemSource(self.get_source(), i))(
                    item
                ).add_guards(guards)
                for i, item in enumerate(value)
            ]
            result = self.list_type(value)(output, guards=guards)
            if istype(value, list):
                return self.tx.output.side_effects.track_list(
                    self.source, value, result
                )
            return result
        elif istype(value, tuple_iterator):
            guards = self.make_guards(GuardBuilder.TUPLE_ITERATOR_LEN)
            output = [
                VariableBuilder(
                    self.tx, TupleIteratorGetItemSource(self.get_source(), i)
                )(tuple_iterator_getitem(value, i)).add_guards(guards)
                for i in range(tuple_iterator_len(value))
            ]
            return ListIteratorVariable(
                output, mutable_local=MutableLocal(), guards=guards
            )
        elif istype(value, (slice, range)):
            items = [
                VariableBuilder(self.tx, AttrSource(self.get_source(), k))(
                    getattr(value, k)
                )
                for k in ("start", "stop", "step")
            ]
            if isinstance(value, slice):
                return SliceVariable(items, guards=make_guards(GuardBuilder.TYPE_MATCH))
            else:
                return RangeVariable(
                    items, guards=make_guards(GuardBuilder.EQUALS_MATCH)
                )
        elif istype(
            value, (dict, collections.defaultdict, collections.OrderedDict)
        ) and all(
            map(
                lambda k: ConstantVariable.is_literal(k)
                or self.tensor_can_be_dict_key(k)
                or isinstance(k, enum.Enum),
                value.keys(),
            )
        ):
            guards = self.make_guards(GuardBuilder.DICT_KEYS)

            # store key variables in global location for reconstruction
            for key in value.keys():
                if self.tensor_can_be_dict_key(key):
                    self.tx.store_dict_key(global_key_name(key), key)

            def index_source(key):
                if self.tensor_can_be_dict_key(key):
                    return GlobalWeakRefSource(global_key_name(key))
                else:
                    return key

            result = dict(
                [
                    (
                        k,
                        VariableBuilder(
                            self.tx, GetItemSource(self.get_source(), index_source(k))
                        )(value[k]).add_guards(guards),
                    )
                    for k in value.keys()
                ]
            )

            if istype(value, collections.defaultdict):
                result = DefaultDictVariable(
                    result, type(value), value.default_factory, guards=guards
                )
            else:
                result = ConstDictVariable(result, type(value), guards=guards)

            return self.tx.output.side_effects.track_dict(self.source, value, result)
        elif isinstance(value, torch.nn.Module):
            if (
                isinstance(value, (torch.nn.RNN, torch.nn.GRU, torch.nn.LSTM))
                and not config.allow_rnn
            ):
                unimplemented("TorchDynamo purposely graph breaks on RNN, GRU, LSTMs")
            if mutation_guard.is_dynamic_nn_module(value):
                # created dynamically, don't specialize on it
                result = UnspecializedNNModuleVariable(
                    value, guards=make_guards(GuardBuilder.TYPE_MATCH)
                )
                if not SideEffects.cls_supports_mutation_side_effects(type(value)):
                    # don't allow STORE_ATTR mutation with custom __setattr__
                    return result
                return self.tx.output.side_effects.track_object_existing(
                    self.source, value, result
                )
            elif getattr(value, "_is_fsdp_managed_module", False) or issubclass(
                value.__class__, torch.nn.parallel.distributed.DistributedDataParallel
            ):
                if getattr(value, "_is_fsdp_managed_module", False):
                    # Note: we can't do this assert inside FSDP constructor,
                    # since we don't know yet whether dynamo will be used
                    assert getattr(
                        value, "_fsdp_use_orig_params", False
                    ), "Dynamo only supports FSDP with use_orig_params=True"

                # See note [Dynamo treats FSDP wrapped modules as UnspecializedNNModule]
                # in fully_sharded_data_parallel.py for more information
                return UnspecializedNNModuleVariable(
                    value, guards=make_guards(GuardBuilder.TYPE_MATCH)
                )
            else:
                return self.tx.output.register_attr_or_module(
                    value,
                    self.name,
                    source=self.get_source(),
                    # Guards are added inside register_attr_or_module
                )
        elif ConstantVariable.is_literal(value) or istype(
            value, (torch.Size, torch.device, torch.dtype)
        ):
            if type(value) in (int, float) and not config.specialize_int_float:
                # unspecializing int/float by default, but still
                # specialize for the following conditions
                if (
                    value in self._common_constants()
                    or isinstance(self.source, GlobalSource)
                    or isinstance(self.source, GetItemSource)
                    or (
                        isinstance(self.source, AttrSource)
                        and isinstance(self.source.base, GlobalSource)
                    )
                ):
                    return ConstantVariable(
                        value=value,
                        guards=make_guards(GuardBuilder.CONSTANT_MATCH),
                    )
                else:
                    return self.wrap_unspecialized_primitive(value)
            else:
                return ConstantVariable(
                    value=value,
                    guards=make_guards(GuardBuilder.CONSTANT_MATCH),
                )
        elif isinstance(value, frozenset) and (
            all(is_allowed(x) or ConstantVariable.is_literal(x) for x in value)
        ):
            # For frozenset, we can guard by object ID instead of value
            # equality, this allows us to handle non-literal values
            return ConstantVariable(
                value=value,
                source=self.source,
                guards=make_guards(GuardBuilder.ID_MATCH),
            )
        elif isinstance(value, enum.Enum):
            return EnumVariable(
                value=value,
                source=self.source,
                guards=make_guards(GuardBuilder.ID_MATCH),
            )
        elif is_builtin_callable(value):
            return BuiltinVariable(
                value,
                source=self.source,
                guards=make_guards(GuardBuilder.BUILTIN_MATCH),
            )
        elif is_allowed(value):
            return TorchVariable(
                value,
                source=self.source,
                guards=make_guards(GuardBuilder.FUNCTION_MATCH),
            )
        elif is_typing(value):
            # typing.List, typing.Mapping, etc.
            return TypingVariable(
                value,
                source=self.source,
                guards=make_guards(GuardBuilder.ID_MATCH),
            )
        elif value is inspect.signature:
            return LambdaVariable(
                InspectSignatureVariable.create,
                source=self.source,
                guards=make_guards(GuardBuilder.FUNCTION_MATCH),
            )
        elif value is comptime:
            return ComptimeVariable()
        elif value is dataclasses.fields:
            return LambdaVariable(
                _dataclasses_fields_lambda,
                source=self.source,
                guards=make_guards(GuardBuilder.FUNCTION_MATCH),
            )
        elif is_numpy(value):
            return NumpyVariable(
                value,
                source=self.source,
                guards=make_guards(
                    GuardBuilder.FUNCTION_MATCH
                    if callable(value)
                    else GuardBuilder.TYPE_MATCH
                ),
            )
        elif value in tensor_dunder_fns:
            return TorchVariable(
                value,
                source=self.source,
                guards=make_guards(GuardBuilder.FUNCTION_MATCH),
            )
        elif (
            istype(value, (type, types.FunctionType))
            and skipfiles.check(getfile(value), allow_torch=True)
            and not inspect.getattr_static(value, "_torchdynamo_inline", False)
        ):
            return SkipFilesVariable(
                value,
                source=self.source,
                guards=make_guards(GuardBuilder.FUNCTION_MATCH),
            )
        elif istype(value, types.FunctionType):
            return UserFunctionVariable(
                value,
                source=self.source,
                guards=make_guards(GuardBuilder.FUNCTION_MATCH),
            )
        elif istype(value, (types.ModuleType, replay_record.DummyModule)):
            return PythonModuleVariable(
                value,
                source=self.source,
                guards=make_guards(GuardBuilder.PYMODULE_MATCH),
            )
        elif type(value) is torch.autograd.function.FunctionMeta:
            return AutogradFunctionVariable(
                value,
                source=self.source,
                guards=make_guards(GuardBuilder.FUNCTION_MATCH),
            )
        elif isinstance(value, torch.autograd.function.FunctionCtx):
            # The autograd.function context
            return AutogradFunctionContextVariable()
        elif (
            isinstance(value, types.MethodType)
            and type(getattr(value, "__self__", None))
            is torch.autograd.function.FunctionMeta
            and getattr(value, "__name__", "") == "apply"
            and value == getattr(value.__self__, "apply", None)
        ):
            # handle aliased autograd function `apply` calls
            return GetAttrVariable(
                AutogradFunctionVariable(
                    value.__self__,
                    source=self.source,
                    guards=make_guards(GuardBuilder.FUNCTION_MATCH),
                ),
                "apply",
            )
        elif isinstance(value, (int, float)) or (
            HAS_NUMPY and (isinstance(value, np.number))
        ):
            return self.wrap_unspecialized_primitive(value)
        elif DataClassVariable.is_matching_object(value):
            return DataClassVariable.wrap(self, value).add_guards(
                make_guards(GuardBuilder.TYPE_MATCH)
            )
        elif HFPretrainedConfigVariable.is_matching_object(value):
            return HFPretrainedConfigVariable(
                value, guards=make_guards(GuardBuilder.TYPE_MATCH)
            )
        elif isinstance(value, PyOperator):
            return TorchPyOperator(
                value,
                guards=self.make_guards(
                    GuardBuilder.TYPE_MATCH, GuardBuilder.NAME_MATCH
                ),
            )
        elif type(value).__name__ == "builtin_function_or_method" and isinstance(
            value.__self__, torch_special_class_types
        ):
            return TorchVariable(
                value,
                guards=make_guards(GuardBuilder.FUNCTION_MATCH),
            )
        elif issubclass(type(value), type):
            # TODO(whc) the following seems preferable but breaks some tests, debug
            # elif inspect.isclass(value):
            return UserDefinedClassVariable(
                value,
                source=self.source,
                guards=make_guards(GuardBuilder.FUNCTION_MATCH),
            )
        else:
            result = UserDefinedObjectVariable(
                value,
                source=self.source,
                guards=self.make_guards(GuardBuilder.TYPE_MATCH),
            )
            if not SideEffects.cls_supports_mutation_side_effects(type(value)):
                # don't allow STORE_ATTR mutation with custom __setattr__
                return result
            return self.tx.output.side_effects.track_object_existing(
                self.source, value, result
            )

    def tensor_can_be_dict_key(self, value):
        # only allow Parameter and another specific Tensor can be used as dict key
        return (
            isinstance(value, torch.nn.Parameter)
            or isinstance(self.source, AttrSource)
            and self.source.member == "state"
            and isinstance(self.source.base, LocalSource)
        )

    def tensor_should_specialize(self):
        return (
            self.source
            and isinstance(self.source, GetItemSource)
            and isinstance(self.source.base, GetItemSource)
            and self.source.base.index == "params"
            and isinstance(self.source.base.base, GetItemSource)
            and isinstance(self.source.base.base.base, AttrSource)
            and self.source.base.base.base.member == "param_groups"
            and isinstance(self.source.base.base.base.base, LocalSource)
            and (
                isinstance(
                    self.tx.f_locals[self.source.base.base.base.base.local_name],
                    torch.optim.Optimizer,
                )
                if self.source.base.base.base.base.local_name in self.tx.f_locals.keys()
                else True
            )
        )

    def wrap_sym(self, value: Union[torch.SymInt, torch.SymFloat]):
        if not is_constant_source(self.get_source()):
            self.tx.output.add_grapharg(GraphArg(self.get_source(), value, False, None))
        elif is_constant_source(self.get_source()):
            return self.tx.output.register_attr_or_module(
                value,
                re.sub(r"[^a-zA-Z0-9]+", "_", self.name),
                source=None,
                sym_num=value
                # shape Guards live their own rich life via shape_env
            )
        return SymbolicNumericalVariable.create(
            tx=self.tx,
            proxy=self.tx.output.create_graph_input(
                re.sub(r"[^a-zA-Z0-9]+", "_", self.name), type(value)
            ),
            sym_num=value
            # shape Guards live their own rich life via shape_env
        )

    def wrap_tensor(self, value: torch.Tensor):
        if self.get_source().guard_source().is_nn_module():
            return self.tx.output.register_attr_or_module(
                value,
                self.name,
                source=self.get_source(),
                # Guards are done inside register_attr_or_module
                # guards=self.make_guards(GuardBuilder.TENSOR_MATCH),
            )

        if is_constant_source(self.get_source()):
            return self.tx.output.register_attr_or_module(
                value,
                re.sub(r"[^a-zA-Z0-9]+", "_", self.name),
                source=self.get_source(),
                # Guards are added inside register_attr_or_module
            )

        if type(value) in config.traceable_tensor_subclasses:
            # Ordinarily, we would fakeify a tensor so that it can get dynamic
            # shapes and be computed on without triggering actual operations.
            # However, how can we fakeify a tensor subclass?  Ordinary
            # inheritance (nor multiple inheritance) won't work work.
            #
            # Instead, our plan is to *manually simulate* the tensor subclass
            # inheriting from a fake tensor with dynamo.  This means our
            # data representation for a tensor subclass will be a fake tensor
            # + tensor subclass type + any extra data the subclass may have
            # been storing on the tensor.  Because all Python accesses are
            # mediated through TensorWithTFOverrideVariable, we can ensure
            # that we dispatch differently, e.g., according to
            # __torch_function__
            #
            # To simplify things for now, the __dict__ tracking bits haven't
            # been implemented yet, but they can be added into this design at
            # a later point in time.
            ignore_subclass = True
        else:
            assert type(value) in (torch.Tensor, torch.nn.Parameter)
            ignore_subclass = False

        tensor_variable = wrap_fx_proxy(
            tx=self.tx,
            proxy=self.tx.output.create_graph_input(
                re.sub(r"[^a-zA-Z0-9]+", "_", self.name), type(value)
            ),
            example_value=value,
            guards=self.make_guards(GuardBuilder.TENSOR_MATCH),
            should_specialize=self.tensor_should_specialize(),
            ignore_subclass=ignore_subclass,
            source=self.get_source(),
        )

        # TODO: I think the result is guaranteed to be fake with
        # ignore_subclass changes
        fake_tensor_value = None
        example_value = tensor_variable.proxy.node.meta["example_value"]
        if isinstance(example_value, torch._subclasses.fake_tensor.FakeTensor):
            fake_tensor_value = example_value

        self.tx.output.add_grapharg(
            GraphArg(self.get_source(), value, False, fake_tensor_value)
        )

        if type(value) in config.traceable_tensor_subclasses:
            subclass_torch_function__func = value.__torch_function__.__func__
            subclass_type = type(value)
            # NB: This is slightly misnamed, a tensor subclass might not have
            # any explicit __torch_function__ implementation and is relying
            # on the default inherited from torch.Tensor
            return TensorWithTFOverrideVariable(
                tensor_variable,
                self.get_source(),
                subclass_torch_function__func,
                subclass_type,
            )

        return tensor_variable

    def wrap_unspecialized_primitive(self, value):
        if self.name in self.tx.output.unspec_variable_map:
            return self.tx.output.unspec_variable_map[self.name]
        else:
            if (
                config.dynamic_shapes
                and isinstance(value, int)
                and not is_constant_source(self.get_source())
            ):
                shape_env = self.tx.output.shape_env
                wrapped_value = shape_env.create_symintnode(
                    shape_env.create_symbol(value, source=self.source)
                )
                self.tx.output.tracked_fakes.append(
                    TrackedFake(wrapped_value, self.source)
                )
                # TODO: Do float
            else:
                # TODO: Eliminate this case entirely
                wrapped_value = torch.tensor(value)
            if not isinstance(self.get_source(), RandomValueSource):
                guards = {self.get_source().make_guard(GuardBuilder.TYPE_MATCH, True)}
                options = {"guards": guards}
            else:
                options = {}
            options.update({"source": self.get_source()})
            if isinstance(wrapped_value, torch.Tensor):
                options.update({"raw_value": value})

            proxy = self.tx.output.create_graph_input(
                re.sub(r"[^a-zA-Z0-9]+", "_", self.name), type(wrapped_value)
            )

            unspec_var = wrap_fx_proxy_cls(
                UnspecializedPythonVariable,
                tx=self.tx,
                proxy=proxy,
                example_value=wrapped_value,
                **options,
            )
            self.tx.output.unspec_variable_map[self.name] = unspec_var
            if not is_constant_source(self.get_source()):
                fake_tensor_value = None
                example_value = unspec_var.proxy.node.meta["example_value"]
                if isinstance(example_value, torch._subclasses.fake_tensor.FakeTensor):
                    fake_tensor_value = example_value
                self.tx.output.add_grapharg(
                    GraphArg(
                        self.get_source(),
                        wrapped_value,
                        True,
                        fake_tensor_value,
                        is_tensor=False,
                    )
                )
            return unspec_var


def _dataclasses_fields_lambda(obj):
    if isinstance(obj, UserDefinedObjectVariable):
        value = obj.value
    elif isinstance(obj, DataClassVariable):
        value = obj.user_cls
    else:
        unimplemented(f"Dataclass fields handling fails for type {obj}")
    items = []
    for field in dataclasses.fields(value):
        source = None
        if obj.source:
            source = GetItemSource(
                AttrSource(obj.source, "__dataclass_fields__"), field.name
            )
        items.append(UserDefinedObjectVariable(field, source=source).add_options(obj))
    return TupleVariable(items).add_options(obj)


def wrap_fx_proxy(tx, proxy, example_value=None, **options):
    return wrap_fx_proxy_cls(
        target_cls=TensorVariable,
        tx=tx,
        proxy=proxy,
        example_value=example_value,
        **options,
    )


# Note: Unfortunate split due to some gross classes existing that subclass TensorVariable
# Should be compositional instead
def wrap_fx_proxy_cls(
    target_cls, tx, proxy, example_value=None, ignore_subclass=False, **options
):
    from ..symbolic_convert import InstructionTranslatorBase

    assert isinstance(tx, InstructionTranslatorBase)
    if "guards" in options and options["guards"] is not None:
        tx.output.guards.update(options["guards"])

    assert "example_value" not in proxy.node.meta

    initial_example_value = example_value

    def _clone_input(value):
        if isinstance(value, torch.Tensor):
            # tensor subclasses will not be converted to FakeTensors and need to be cloned
            if not isinstance(value, torch._subclasses.fake_tensor.FakeTensor):
                # NB: ensure strides are preserved
                value = clone_input(value)

        return value

    with preserve_rng_state():
        if example_value is None:
            example_value = get_fake_value(proxy.node, tx)

        # Handle recursive calls here
        elif isinstance(example_value, FakeTensor):
            pass

        elif isinstance(example_value, torch.Tensor):
            if tx.export:
                # The legacy behavior for real value cache with subclasses was
                # to perform a clone WITHOUT preserving the subclass.  It's
                # not entirely clear this is what you actually want though.
                with torch._C.DisableTorchFunctionSubclass():
                    proxy.tracer.real_value_cache[proxy.node] = _clone_input(
                        example_value
                    )
            # NB: If we're ignoring subclass, then the expectation is you will
            # take the returned TensorVariable and wrap it into a more
            # accurate TensorVariable that is able to track subclass-ness;
            # otherwise this is wrong!
            kwargs = {
                "ignore_subclass": ignore_subclass,
                "is_tensor": target_cls is TensorVariable,
            }
            assert "source" in options and options["source"] is not None
            kwargs["source"] = options["source"]
            example_value = wrap_to_fake_tensor_and_record(
                example_value, tx=tx, **kwargs
            )

    if isinstance(example_value, torch.Tensor):
        is_parameter = isinstance(example_value, torch.nn.Parameter)
        should_specialize = options.pop("should_specialize", False)
        if is_parameter or should_specialize:
            specialized_value = initial_example_value
        else:
            specialized_value = None

        # NB: In most (all?) cases, this does not actually do a clone.
        # (WARNING: this means that if we mutate metadata on the fake
        # tensor, the stored example value will update too!)
        example_value = _clone_input(example_value)
        proxy.node.meta["example_value"] = example_value
        specialized_props = target_cls.specialize(example_value)
        if isinstance(example_value, torch._subclasses.fake_tensor.FakeTensor):
            # NB: This will be wrong for ignore_subclass; fix it up later!
            specialized_props["class_type"] = (
                torch.nn.Parameter if is_parameter else torch.Tensor
            )

        specialized_props["specialized_value"] = specialized_value

        options.update(specialized_props)
        return target_cls(proxy, **options)
    elif (
        hasattr(proxy.node.target, "__name__")
        and proxy.node.target.__name__ == "set_state"
        and isinstance(proxy.node.target.__self__, torch._C.Generator)
        or proxy.node.target == torch.random.set_rng_state
    ):
        from . import TorchVariable

        return TorchVariable(proxy.node.target)
    elif (
        proxy.node.target == torch._C._DisableFuncTorch
        or proxy.node.target == torch.cuda._is_in_bad_fork
    ):
        from . import UserDefinedObjectVariable

        return UserDefinedObjectVariable(example_value)
    elif istype(example_value, (int, bool, float)) and config.dynamic_shapes:
        proxy.node.meta["example_value"] = example_value
        return SymbolicNumericalVariable.create(tx, proxy, example_value, **options)
    elif istype(example_value, torch.Size) and config.dynamic_shapes:
        proxy.node.meta["example_value"] = example_value
        sizes = []
        for i, v in enumerate(example_value):
            proxy_i = proxy[i]
            sizes.append(SymbolicNumericalVariable.create(tx, proxy_i, v, **options))
        return SizeVariable(sizes, proxy, **options)
    elif istype(example_value, int) and proxy.node.target in (
        torch.seed,
        operator.mod,
        # some mac builds are missing torch.distributed.get_rank()
        getattr(torch.distributed, "get_rank", _missing),
        getattr(torch.distributed, "get_world_size", _missing),
    ):
        if config.dynamic_shapes:
            proxy.node.meta["example_value"] = example_value
            return SymbolicNumericalVariable.create(tx, proxy, example_value, **options)
        else:
            return ConstantVariable(example_value, **options)
    elif istype(example_value, torch.Size) and all(
        [isinstance(x, int) for x in example_value]
    ):
        sizes = [ConstantVariable(x) for x in example_value]
        return SizeVariable(sizes, **options)
    elif isinstance(example_value, (tuple, list)):
        unpacked = []
        for i, val in enumerate(example_value):
            if val is None:
                # nn.MultiheadAttention() can return None, see issue #175
                unpacked.append(
                    ConstantVariable(None, **options),
                )
            else:
                unpacked.append(
                    wrap_fx_proxy(
                        tx,
                        proxy.tracer.create_proxy(
                            "call_function", operator.getitem, (proxy, i), {}
                        ),
                        example_value=val,
                        **options,
                    )
                )
        if istype(example_value, tuple):
            return TupleVariable(unpacked, **options)
        elif istype(example_value, (list, immutable_list)):
            return ListVariable(unpacked, mutable_local=MutableLocal(), **options)
        else:
            assert (
                example_value.__class__.__module__ == "torch.return_types"
                or hasattr(example_value, "_fields")
            ), ("namedtuple?")
            return NamedTupleVariable(unpacked, example_value.__class__, **options)
    elif example_value is None or proxy.node.target is torch.manual_seed:
        return ConstantVariable(None, **options)
    elif (
        isinstance(example_value, int)
        and proxy.node.target is torch._utils._element_size
    ):
        proxy.node.meta["example_value"] = example_value
        return ConstantVariable(example_value, **options)
    elif isinstance(example_value, (torch.SymInt, torch.SymFloat)):
        proxy.node.meta["example_value"] = example_value
<<<<<<< HEAD
        return SymbolicNumericalVariable(proxy, example_value, **options)
=======
        return DynamicShapeVariable(proxy, example_value, **options)
    elif proxy.node.target in [torch.cuda.streams.Stream, torch.cuda.current_stream]:
        from . import CUDAStreamVariable

        proxy.node.meta["example_value"] = example_value
        return CUDAStreamVariable(proxy, example_value, **options)
>>>>>>> 2afb0dd4
    else:
        unimplemented(
            "torch.* op returned non-Tensor "
            + f"{typestr(example_value)} {proxy.node.op} {proxy.node.target}"
        )


# Tracks the sources of all fake tensors we wrap in Dynamo.
# Used by shape guard computation.
@dataclasses.dataclass
class TrackedFake:
    fake: Union[FakeTensor, SymInt]
    source: Source


def wrap_to_fake_tensor_and_record(
    e, tx, ignore_subclass=False, *, source: Optional[Source], is_tensor: bool
):
    if type(e) in (torch.Tensor, torch.nn.Parameter) or (
        ignore_subclass and isinstance(e, torch.Tensor)
    ):
        static_shapes = (
            source is None
            or type(e) is torch.nn.Parameter
            or config.dynamic_shapes is False
            or not is_tensor
        )
        fake_e = wrap_fake_exception(
            lambda: tx.fake_mode.from_tensor(
                e,
                static_shapes=static_shapes,
                ignore_subclass=ignore_subclass,
                source=source,
            )
        )
        if is_tensor:
            tx.output.tracked_fakes.append(TrackedFake(fake_e, source))
        return fake_e
    else:
        return e<|MERGE_RESOLUTION|>--- conflicted
+++ resolved
@@ -87,7 +87,7 @@
 )
 from .nn_module import UnspecializedNNModuleVariable
 from .tensor import (
-    SymbolicNumericalVariable,
+    SymNodeVariable,
     TensorVariable,
     TensorWithTFOverrideVariable,
     UnspecializedPythonVariable,
@@ -626,7 +626,7 @@
                 sym_num=value
                 # shape Guards live their own rich life via shape_env
             )
-        return SymbolicNumericalVariable.create(
+        return SymNodeVariable.create(
             tx=self.tx,
             proxy=self.tx.output.create_graph_input(
                 re.sub(r"[^a-zA-Z0-9]+", "_", self.name), type(value)
@@ -897,13 +897,13 @@
         return UserDefinedObjectVariable(example_value)
     elif istype(example_value, (int, bool, float)) and config.dynamic_shapes:
         proxy.node.meta["example_value"] = example_value
-        return SymbolicNumericalVariable.create(tx, proxy, example_value, **options)
+        return SymNodeVariable.create(tx, proxy, example_value, **options)
     elif istype(example_value, torch.Size) and config.dynamic_shapes:
         proxy.node.meta["example_value"] = example_value
         sizes = []
         for i, v in enumerate(example_value):
             proxy_i = proxy[i]
-            sizes.append(SymbolicNumericalVariable.create(tx, proxy_i, v, **options))
+            sizes.append(SymNodeVariable.create(tx, proxy_i, v, **options))
         return SizeVariable(sizes, proxy, **options)
     elif istype(example_value, int) and proxy.node.target in (
         torch.seed,
@@ -914,7 +914,7 @@
     ):
         if config.dynamic_shapes:
             proxy.node.meta["example_value"] = example_value
-            return SymbolicNumericalVariable.create(tx, proxy, example_value, **options)
+            return SymNodeVariable.create(tx, proxy, example_value, **options)
         else:
             return ConstantVariable(example_value, **options)
     elif istype(example_value, torch.Size) and all(
@@ -961,16 +961,12 @@
         return ConstantVariable(example_value, **options)
     elif isinstance(example_value, (torch.SymInt, torch.SymFloat)):
         proxy.node.meta["example_value"] = example_value
-<<<<<<< HEAD
-        return SymbolicNumericalVariable(proxy, example_value, **options)
-=======
-        return DynamicShapeVariable(proxy, example_value, **options)
+        return SymNodeVariable(proxy, example_value, **options)
     elif proxy.node.target in [torch.cuda.streams.Stream, torch.cuda.current_stream]:
         from . import CUDAStreamVariable
 
         proxy.node.meta["example_value"] = example_value
         return CUDAStreamVariable(proxy, example_value, **options)
->>>>>>> 2afb0dd4
     else:
         unimplemented(
             "torch.* op returned non-Tensor "
