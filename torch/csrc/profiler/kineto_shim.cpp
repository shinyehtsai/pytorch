--- conflicted
+++ resolved
@@ -22,6 +22,7 @@
     libkineto::ActivityType::CPU_INSTANT_EVENT,
     libkineto::ActivityType::USER_ANNOTATION,
     libkineto::ActivityType::EXTERNAL_CORRELATION,
+    libkineto::ActivityType::XPU_RUNTIME,
     libkineto::ActivityType::CUDA_RUNTIME,
     libkineto::ActivityType::PYTHON_FUNCTION,
 };
@@ -33,8 +34,6 @@
     // CUDA_RUNTIME appears in both kCpuTypes and kCudaTypes.
     libkineto::ActivityType::CUDA_RUNTIME,
 };
-<<<<<<< HEAD
-=======
 const std::set<libkineto::ActivityType> kXpuTypes = {
     libkineto::ActivityType::GPU_MEMCPY,
     libkineto::ActivityType::GPU_MEMSET,
@@ -42,7 +41,6 @@
     // XPU_RUNTIME appears in both kCpuTypes and kXpuTypes.
     libkineto::ActivityType::XPU_RUNTIME,
 };
->>>>>>> 688427b5
 } // namespace
 #endif // USE_KINETO
 
@@ -223,12 +221,9 @@
   if (has_cpu_activity) {
     k_activities.insert(kCpuTypes.begin(), kCpuTypes.end());
   }
-<<<<<<< HEAD
-=======
   if (activities.count(torch::autograd::profiler::ActivityType::XPU)) {
     k_activities.insert(kXpuTypes.begin(), kXpuTypes.end());
   }
->>>>>>> 688427b5
   if (activities.count(torch::autograd::profiler::ActivityType::CUDA)) {
     k_activities.insert(kCudaTypes.begin(), kCudaTypes.end());
   }
