--- conflicted
+++ resolved
@@ -19,12 +19,9 @@
   }
   return sizes;
 }
-<<<<<<< HEAD
-using ArgValue = c10::variant<tensorexpr::Tensor*, tensorexpr::VarHandle, double, long int, bool>;
-=======
-
-using ArgValue = c10::variant<tensorexpr::Tensor*, tensorexpr::VarHandle, double, int64_t, bool>;
->>>>>>> 3350c517
+
+using ArgNone = c10::monostate;
+using ArgValue = c10::variant<tensorexpr::Tensor*, tensorexpr::VarHandle, double, int64_t, bool, ArgNone>;
 
 class TORCH_API TensorExprKernel {
  public:
@@ -106,7 +103,7 @@
     const c10::optional<at::ScalarType> type);
   ExprHandle demoteOutput(const ExprHandle& e, const torch::jit::Value* v);
 
-  ArgValue jitToTValue(const torch::jit::Value* v) const;
+  ArgValue jitToArgValue(const torch::jit::Value* v) const;
   ExprHandle tensorOrConstant(
     const ArgValue v,
     const std::vector<ExprHandle>& axes);
