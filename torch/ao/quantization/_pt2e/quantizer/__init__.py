from .qnnpack_quantizer import QNNPackQuantizer
from .quantizer import (
    EdgeOrNode,
    OperatorConfig,
    Quantizer,
    QuantizationSpec,
    QuantizationAnnotation,
    SharedQuantizationSpec,
)
from .x86_inductor_quantizer import X86InductorQuantizer

__all__ = [
    "EdgeOrNode",
    "Quantizer",
    "QuantizationSpec",
    "QNNPackQuantizer",
    "QuantizationAnnotation",
<<<<<<< HEAD
    "X86InductorQuantizer",
=======
    "SharedQuantizationSpec",
>>>>>>> f62f416e
]<|MERGE_RESOLUTION|>--- conflicted
+++ resolved
@@ -15,9 +15,6 @@
     "QuantizationSpec",
     "QNNPackQuantizer",
     "QuantizationAnnotation",
-<<<<<<< HEAD
+    "SharedQuantizationSpec",
     "X86InductorQuantizer",
-=======
-    "SharedQuantizationSpec",
->>>>>>> f62f416e
 ]