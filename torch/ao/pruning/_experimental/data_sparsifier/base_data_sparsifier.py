--- conflicted
+++ resolved
@@ -1,11 +1,7 @@
 import abc
 import torch
 from typing import Optional, Tuple, List, Any, Dict
-<<<<<<< HEAD
-from ...sparsifier.base_pruner import BasePruner
-=======
 from ...sparsifier import base_sparsifier
->>>>>>> 3e57d49e
 from collections import defaultdict
 from torch import nn
 import copy
