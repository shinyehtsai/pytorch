import argparse
import datetime
import re
import sys
import warnings
from collections import defaultdict

import torch
from torch._C import parse_schema


# How to run this test locally:
# 1 Have two virtual environments (eg conda env), one without PyTorch installed (venv_nightly)
#   one with your local changes (venv_yours).
# In venv_nightly:
# 2. First ensure that Pytorch is uninstalled, but all prereqs are installed
# 3. Install torch nightly build with
#    `pip install --pre torch -f https://download.pytorch.org/whl/nightly/cpu/torch_nightly.html`
# 4. Generate original schemas with
#    `python test/forward_backward_compatibility/dump_all_function_schemas.py --filename nightly_schemas.txt`
# Now in venv_yours:
# 5. Run this test with
#    `python test/forward_backward_compatibility/check_forward_backward_compatibility.py --existing-schemas nightly_schemas.txt`

# The date specifies how long the allowlist exclusion should apply to.
#
#   - If we NEVER give BC guarantee for an operator, you can put the
#     date arbitrarily far in the future.
#   - Otherwise, pick a date that is far enough in the future that you
#     believe you can land your diff before then.
#
# Allowlist entries can be removed after the date listed on them passes.
#
# Allowlist item format:
# [
#   0: function name regex
#   1: date until which the allowlist entry is valid
#   2: (optional) function argument regex
# ]
#
# NB: function name DOES NOT include overload name!
ALLOW_LIST = [
    ("c10_experimental", datetime.date(2222, 1, 1)),
    # Internal
    ("static", datetime.date(9999, 1, 1)),
    ("prim::ModuleDictIndex", datetime.date(9999, 1, 1)),
    ("prim::MKLDNNRelu6", datetime.date(9999, 1, 1)),
    ("prim::MKLDNNRelu6_", datetime.date(9999, 1, 1)),
    ("prim::Concat", datetime.date(9999, 1, 1)),
    ("aten::_NestedTensor_GeneralizedBMM", datetime.date(9999, 1, 1)),
    # Internal, profiler-specific ops
    ("profiler::_call_end_callbacks_on_jit_fut*", datetime.date(9999, 1, 1)),
    ("profiler::_record_function_enter", datetime.date(9999, 1, 1)),
<<<<<<< HEAD
    ("aten::linalg_matrix_rank", datetime.date(2021, 10, 30)),
    ("aten::linalg_pinv", datetime.date(2021, 10, 30)),
    ("aten::chain_matmul", datetime.date(9999, 1, 1)),
    ("aten::chain_matmul.out", datetime.date(9999, 1, 1)),
=======
    ("aten::_sparse_addmm", datetime.date(2022, 6, 30)),
    ("aten::kl_div_backward", datetime.date(2022, 9, 1)),
    ("aten::_cholesky_helper", datetime.date(9999, 1, 1)),
    ("aten::_lstsq_helper", datetime.date(9999, 1, 1)),
    ("aten::_syevd_helper", datetime.date(9999, 1, 1)),
    ("aten::_linalg_solve_out_helper_", datetime.date(9999, 1, 1)),
>>>>>>> 5f960db0
    ("aten::select_backward", datetime.date(9999, 1, 1)),
    ("aten::slice_backward", datetime.date(9999, 1, 1)),
    ("aten::diagonal_backward", datetime.date(9999, 1, 1)),
    ("aten::rowwise_prune", datetime.date(9999, 1, 1)),
    ("aten::eig", datetime.date(9999, 1, 1)),
    ("aten::eig.e", datetime.date(9999, 1, 1)),
    ("aten::adaptive_avg_pool3d_backward", datetime.date(9999, 1, 1)),
    ("aten::_embedding_bag_dense_backward", datetime.date(9999, 1, 1)),
    ("aten::randperm", datetime.date(9999, 1, 1)),
    ("aten::linalg_solve", datetime.date(2022, 8, 31)),
    ("aten::linalg_solve.out", datetime.date(2022, 8, 31)),
    ("aten::binary_cross_entropy_with_logits_backward", datetime.date(2022, 9, 21)),
    ("aten::_linalg_qr_helper", datetime.date(2022, 8, 1)),
    ("aten::linalg_lu_solve", datetime.date(2022, 8, 1)),
    ("aten::linalg_lu_solve.out", datetime.date(2022, 8, 1)),
    ("aten::linalg_det", datetime.date(2022, 8, 1)),
    ("aten::linalg_det.out", datetime.date(2022, 8, 1)),
    ("aten::_det_lu_based_helper", datetime.date(2022, 8, 1)),
    ("aten::slogdet", datetime.date(2022, 8, 1)),
    ("aten::slogdet.out", datetime.date(2022, 8, 1)),
    ("aten::linalg_slogdet", datetime.date(2022, 8, 1)),
    ("aten::linalg_slogdet.out", datetime.date(2022, 8, 1)),
    ("aten::_linalg_solve", datetime.date(2022, 10, 1)),
    ("aten::_linalg_solve.solution", datetime.date(2022, 10, 1)),
    ("aten::linalg_inv_ex", datetime.date(2022, 10, 1)),
    ("aten::linalg_inv_ex.inverse", datetime.date(2022, 10, 1)),
    ("aten::linalg_inv", datetime.date(2022, 10, 1)),
    ("aten::linalg_inv.out", datetime.date(2022, 10, 1)),
    ("aten::_linalg_inv_out_helper.functional", datetime.date(2022, 10, 1)),
    ("aten::_linalg_inv_out_helper.out", datetime.date(2022, 10, 1)),
    ("aten::_linalg_inv_out_helper_", datetime.date(2022, 10, 1)),
    ("aten::_linalg_inv_out_helper", datetime.date(2022, 10, 1)),
    ("aten::solve", datetime.date(9999, 1, 1)),
    ("aten::solve.solution", datetime.date(9999, 1, 1)),
    ("aten::_solve_helper", datetime.date(9999, 1, 1)),
    ("aten::_convolution_nogroup", datetime.date(9999, 1, 1)),
    ("aten::miopen_convolution_backward", datetime.date(9999, 1, 1)),
    ("aten::miopen_convolution_backward_bias", datetime.date(9999, 1, 1)),
    ("aten::miopen_convolution_backward_input", datetime.date(9999, 1, 1)),
    ("aten::miopen_convolution_backward_weight", datetime.date(9999, 1, 1)),
    ("aten::miopen_convolution_transpose_backward", datetime.date(9999, 1, 1)),
    ("aten::miopen_convolution_transpose_backward_input", datetime.date(9999, 1, 1)),
    ("aten::miopen_convolution_transpose_backward_weight", datetime.date(9999, 1, 1)),
    ("aten::miopen_depthwise_convolution_backward", datetime.date(9999, 1, 1)),
    ("aten::miopen_depthwise_convolution_backward_input", datetime.date(9999, 1, 1)),
    ("aten::miopen_depthwise_convolution_backward_weight", datetime.date(9999, 1, 1)),
    ("aten::_nested_tensor", datetime.date(9999, 1, 1)),
    ("prepacked::unpack_prepacked_sizes_conv2d", datetime.date(9999, 1, 1)),
    ("prepacked::unpack_prepacked_sizes_linear", datetime.date(9999, 1, 1)),
    ("aten::linalg_solve", datetime.date(2022, 8, 31)),
    ("aten::linalg_solve.out", datetime.date(2022, 8, 31)),
    ("aten::quantile", datetime.date(2022, 9, 30)),
    ("aten::nanquantile", datetime.date(2022, 9, 30)),
    ("aten::native_multi_head_self_attention", datetime.date(9999, 1, 1)),
    ("aten::_native_multi_head_self_attention", datetime.date(9999, 1, 1)),
    ("aten::grid_sampler_3d_backward", datetime.date(9999, 1, 1)),
    ("aten::_transform_bias_rescale_qkv", datetime.date(9999, 1, 1)),
    ("aten::_s_where", datetime.date(2022, 9, 30)),
    ("prim::infer_squeeze_size.dim", datetime.date(9999, 1, 1)),
    ("prim::infer_squeeze_size", datetime.date(9999, 1, 1)),
    ("aten::_weight_norm_cuda_interface", datetime.date(9999, 1, 1)),
    ("aten::_weight_norm_cuda_interface_backward", datetime.date(9999, 1, 1)),
    ("aten::segment_reduce", datetime.date(2022, 6, 30)),
    ("aten::_segment_reduce_backward", datetime.date(2022, 6, 30)),
    ("aten::empty.SymInt", datetime.date(9999, 1, 1)),
    ("aten::.*functional", datetime.date(2022, 8, 1)),
    ("aten::_foreach.*", datetime.date(2022, 8, 1)),
    ("aten::unflatten", datetime.date(2022, 8, 10)),
    ("aten::nanmean", datetime.date(2022, 8, 30)),
    ("aten::nanmean.out", datetime.date(2022, 8, 30)),
    ("aten::nansum", datetime.date(2022, 8, 30)),
    ("aten::nansum.out", datetime.date(2022, 8, 30)),
    # nested tensor temporary auxiliary ops
    ("aten::_reshape_nested", datetime.date(9999, 1, 1)),
    ("aten::_reshape_nested_backward", datetime.date(9999, 1, 1)),
    ("aten::sum.SymInt", datetime.date(2022, 11, 30)),
    ("aten::mps_linear", datetime.date(9999, 1, 1)),
    ("aten::_mps_linear", datetime.date(9999, 1, 1)),
    ("aten::view_copy.SymInt", datetime.date(2022, 11, 30)),
    ("aten::view_copy.SymInt_out", datetime.date(2022, 11, 30)),
    ("aten::expand_copy.SymInt", datetime.date(2022, 11, 30)),
    ("aten::expand_copy.SymInt_out", datetime.date(2022, 11, 30)),
    ("aten::expand.SymInt", datetime.date(2022, 11, 30)),
    ("aten::narrow_copy.SymInt", datetime.date(2022, 11, 30)),
    ("aten::narrow_copy.SymInt_out", datetime.date(2022, 11, 30)),
    ("aten::view.SymInt", datetime.date(2022, 11, 30)),
    ("aten::new_empty.SymInt", datetime.date(2022, 11, 30)),
    ("aten::new_empty.SymInt_out", datetime.date(2022, 11, 30)),
    ("aten::zeros.SymInt", datetime.date(2022, 11, 30)),
    ("aten::zeros.SymInt_out", datetime.date(2022, 11, 30)),
    # TODO: FIXME: prims shouldn't be checked
    ("prims::.*", datetime.date(9999, 1, 1)),
    ("aten::_amp_foreach_non_finite_check_and_unscale.out", datetime.date(2022, 9, 1)),
    ("aten::_amp_foreach_non_finite_check_and_unscale_", datetime.date(2022, 9, 1)),
    ("aten::_cudnn_rnn_backward.out", datetime.date(2022, 9, 1)),
    ("aten::_foreach_abs.out", datetime.date(2022, 9, 1)),
    ("aten::_foreach_abs_", datetime.date(2022, 9, 1)),
    ("aten::_foreach_acos.out", datetime.date(2022, 9, 1)),
    ("aten::_foreach_acos_", datetime.date(2022, 9, 1)),
    ("aten::_foreach_add.List_out", datetime.date(2022, 9, 1)),
    ("aten::_foreach_add.ScalarList_out", datetime.date(2022, 9, 1)),
    ("aten::_foreach_add.Scalar_out", datetime.date(2022, 9, 1)),
    ("aten::_foreach_add_.List", datetime.date(2022, 9, 1)),
    ("aten::_foreach_add_.Scalar", datetime.date(2022, 9, 1)),
    ("aten::_foreach_add_.ScalarList", datetime.date(2022, 9, 1)),
    ("aten::_foreach_addcdiv.ScalarList_out", datetime.date(2022, 9, 1)),
    ("aten::_foreach_addcdiv.Scalar_out", datetime.date(2022, 9, 1)),
    ("aten::_foreach_addcdiv_.Scalar", datetime.date(2022, 9, 1)),
    ("aten::_foreach_addcdiv_.ScalarList", datetime.date(2022, 9, 1)),
    ("aten::_foreach_addcmul.ScalarList_out", datetime.date(2022, 9, 1)),
    ("aten::_foreach_addcmul.Scalar_out", datetime.date(2022, 9, 1)),
    ("aten::_foreach_addcmul_.Scalar", datetime.date(2022, 9, 1)),
    ("aten::_foreach_addcmul_.ScalarList", datetime.date(2022, 9, 1)),
    ("aten::_foreach_asin.out", datetime.date(2022, 9, 1)),
    ("aten::_foreach_asin_", datetime.date(2022, 9, 1)),
    ("aten::_foreach_atan.out", datetime.date(2022, 9, 1)),
    ("aten::_foreach_atan_", datetime.date(2022, 9, 1)),
    ("aten::_foreach_ceil.out", datetime.date(2022, 9, 1)),
    ("aten::_foreach_ceil_", datetime.date(2022, 9, 1)),
    ("aten::_foreach_cos.out", datetime.date(2022, 9, 1)),
    ("aten::_foreach_cos_", datetime.date(2022, 9, 1)),
    ("aten::_foreach_cosh.out", datetime.date(2022, 9, 1)),
    ("aten::_foreach_cosh_", datetime.date(2022, 9, 1)),
    ("aten::_foreach_div.List_out", datetime.date(2022, 9, 1)),
    ("aten::_foreach_div.ScalarList_out", datetime.date(2022, 9, 1)),
    ("aten::_foreach_div.Scalar_out", datetime.date(2022, 9, 1)),
    ("aten::_foreach_div_.List", datetime.date(2022, 9, 1)),
    ("aten::_foreach_div_.Scalar", datetime.date(2022, 9, 1)),
    ("aten::_foreach_div_.ScalarList", datetime.date(2022, 9, 1)),
    ("aten::_foreach_erf.out", datetime.date(2022, 9, 1)),
    ("aten::_foreach_erf_", datetime.date(2022, 9, 1)),
    ("aten::_foreach_erfc.out", datetime.date(2022, 9, 1)),
    ("aten::_foreach_erfc_", datetime.date(2022, 9, 1)),
    ("aten::_foreach_exp.out", datetime.date(2022, 9, 1)),
    ("aten::_foreach_exp_", datetime.date(2022, 9, 1)),
    ("aten::_foreach_expm1.out", datetime.date(2022, 9, 1)),
    ("aten::_foreach_expm1_", datetime.date(2022, 9, 1)),
    ("aten::_foreach_floor.out", datetime.date(2022, 9, 1)),
    ("aten::_foreach_floor_", datetime.date(2022, 9, 1)),
    ("aten::_foreach_frac.out", datetime.date(2022, 9, 1)),
    ("aten::_foreach_frac_", datetime.date(2022, 9, 1)),
    ("aten::_foreach_lgamma.out", datetime.date(2022, 9, 1)),
    ("aten::_foreach_lgamma_", datetime.date(2022, 9, 1)),
    ("aten::_foreach_log.out", datetime.date(2022, 9, 1)),
    ("aten::_foreach_log10.out", datetime.date(2022, 9, 1)),
    ("aten::_foreach_log10_", datetime.date(2022, 9, 1)),
    ("aten::_foreach_log1p.out", datetime.date(2022, 9, 1)),
    ("aten::_foreach_log1p_", datetime.date(2022, 9, 1)),
    ("aten::_foreach_log2.out", datetime.date(2022, 9, 1)),
    ("aten::_foreach_log2_", datetime.date(2022, 9, 1)),
    ("aten::_foreach_log_", datetime.date(2022, 9, 1)),
    ("aten::_foreach_maximum.List_out", datetime.date(2022, 9, 1)),
    ("aten::_foreach_maximum_.List", datetime.date(2022, 9, 1)),
    ("aten::_foreach_minimum.List_out", datetime.date(2022, 9, 1)),
    ("aten::_foreach_minimum_.List", datetime.date(2022, 9, 1)),
    ("aten::_foreach_mul.List_out", datetime.date(2022, 9, 1)),
    ("aten::_foreach_mul.ScalarList_out", datetime.date(2022, 9, 1)),
    ("aten::_foreach_mul.Scalar_out", datetime.date(2022, 9, 1)),
    ("aten::_foreach_mul_.List", datetime.date(2022, 9, 1)),
    ("aten::_foreach_mul_.Scalar", datetime.date(2022, 9, 1)),
    ("aten::_foreach_mul_.ScalarList", datetime.date(2022, 9, 1)),
    ("aten::_foreach_neg.out", datetime.date(2022, 9, 1)),
    ("aten::_foreach_neg_", datetime.date(2022, 9, 1)),
    ("aten::_foreach_norm.Scalar_out", datetime.date(2022, 9, 1)),
    ("aten::_foreach_reciprocal.out", datetime.date(2022, 9, 1)),
    ("aten::_foreach_reciprocal_", datetime.date(2022, 9, 1)),
    ("aten::_foreach_round.out", datetime.date(2022, 9, 1)),
    ("aten::_foreach_round_", datetime.date(2022, 9, 1)),
    ("aten::_foreach_sigmoid.out", datetime.date(2022, 9, 1)),
    ("aten::_foreach_sigmoid_", datetime.date(2022, 9, 1)),
    ("aten::_foreach_sin.out", datetime.date(2022, 9, 1)),
    ("aten::_foreach_sin_", datetime.date(2022, 9, 1)),
    ("aten::_foreach_sinh.out", datetime.date(2022, 9, 1)),
    ("aten::_foreach_sinh_", datetime.date(2022, 9, 1)),
    ("aten::_foreach_sqrt.out", datetime.date(2022, 9, 1)),
    ("aten::_foreach_sqrt_", datetime.date(2022, 9, 1)),
    ("aten::_foreach_sub.List_out", datetime.date(2022, 9, 1)),
    ("aten::_foreach_sub.ScalarList_out", datetime.date(2022, 9, 1)),
    ("aten::_foreach_sub.Scalar_out", datetime.date(2022, 9, 1)),
    ("aten::_foreach_sub_.List", datetime.date(2022, 9, 1)),
    ("aten::_foreach_sub_.Scalar", datetime.date(2022, 9, 1)),
    ("aten::_foreach_sub_.ScalarList", datetime.date(2022, 9, 1)),
    ("aten::_foreach_tan.out", datetime.date(2022, 9, 1)),
    ("aten::_foreach_tan_", datetime.date(2022, 9, 1)),
    ("aten::_foreach_tanh.out", datetime.date(2022, 9, 1)),
    ("aten::_foreach_tanh_", datetime.date(2022, 9, 1)),
    ("aten::_foreach_trunc.out", datetime.date(2022, 9, 1)),
    ("aten::_foreach_trunc_", datetime.date(2022, 9, 1)),
    ("aten::_foreach_zero.out", datetime.date(2022, 9, 1)),
    ("aten::_foreach_zero_", datetime.date(2022, 9, 1)),
    ("aten::_histogramdd_bin_edges.out", datetime.date(2022, 9, 1)),
    ("aten::chunk", datetime.date(2022, 9, 1)),
    ("aten::dequantize.tensors_out", datetime.date(2022, 9, 1)),
    ("aten::dsplit.array", datetime.date(2022, 9, 1)),
    ("aten::dsplit.int", datetime.date(2022, 9, 1)),
    ("aten::hsplit.array", datetime.date(2022, 9, 1)),
    ("aten::hsplit.int", datetime.date(2022, 9, 1)),
    ("aten::lstm_mps_backward.out", datetime.date(2022, 9, 1)),
    ("aten::miopen_rnn_backward.out", datetime.date(2022, 9, 1)),
    ("aten::quantize_per_tensor.tensors_out", datetime.date(2022, 9, 1)),
    ("aten::split", datetime.date(2022, 9, 1)),
    ("aten::split.Tensor", datetime.date(2022, 9, 1)),
    ("aten::split.sizes", datetime.date(2022, 9, 1)),
    ("aten::split_copy.Tensor_out", datetime.date(2022, 9, 1)),
    ("aten::split_with_sizes", datetime.date(2022, 9, 1)),
    ("aten::split_with_sizes_copy.out", datetime.date(2022, 9, 1)),
    ("aten::tensor_split.indices", datetime.date(2022, 9, 1)),
    ("aten::tensor_split.sections", datetime.date(2022, 9, 1)),
    ("aten::tensor_split.tensor_indices_or_sections", datetime.date(2022, 9, 1)),
    ("aten::unbind.Dimname", datetime.date(2022, 9, 1)),
    ("aten::unbind.int", datetime.date(2022, 9, 1)),
    ("aten::unbind_copy.int_out", datetime.date(2022, 9, 1)),
    ("aten::unsafe_split.Tensor_out", datetime.date(2022, 9, 1)),
    ("aten::unsafe_split_with_sizes.out", datetime.date(2022, 9, 1)),
    ("aten::vsplit.array", datetime.date(2022, 9, 1)),
    ("aten::vsplit.int", datetime.date(2022, 9, 1)),
    ("c10d::allreduce_", datetime.date(2022, 10, 1)),
    ("aten::sym_numel", datetime.date(2022, 10, 1)),
    # Distributed c10d ops are all going to be updated
    ("c10d::.*", datetime.date(2022, 10, 31)),
    ("c10d::allgather_", datetime.date(2022, 10, 1)),
]

ALLOW_LIST_COMPILED = [
    (
        re.compile(item[0]),
        item[1],
        re.compile(item[2]) if len(item) > 2 else None,
    ) for item in ALLOW_LIST if item[1] >= datetime.date.today()
]

def allow_listed(schema):
    for item in ALLOW_LIST_COMPILED:
        if item[0].search(str(schema)):
            if len(item) > 2 and item[2] is not None:
                # if arguments regex is present, use it
                return bool(item[2].search(str(schema)))
            return True
    return False


# The nightly will fail to parse newly added syntax to schema declarations
# Add new schemas that will fail the nightly here
dont_parse_list = [
    ("_TorchScriptTesting.*", datetime.date(2099, 9, 17)),
    ("test_backend", datetime.date(2099, 9, 17)),
    ("dist_c10d", datetime.date(2099, 9, 17)),
    ("__backends__.nnc", datetime.date(2099, 9, 17)),
]

def has_valid_upgraders(schema, version_map):
    # we want to parse through the map to find if
    # the schema has valid upgraders. Since the
    # version map has entry for each overload
    # we need to do some ugly parsing.

    # the name of the operator
    schema_name = schema.name

    if schema_name not in version_map:
        return False

    entries = version_map[schema_name]

    possible_overloads = []
    possible_schemas = []
    for key, upgrader_schema_entries in entries.items():
        possible_overloads.append(key)
        possible_schemas.extend(upgrader_schema_entries)

    # let's make sure this existing schema is part of possible
    # schemas
    for old_schema in possible_schemas:
        if old_schema == schema:
            return True

    return False

def dont_parse(schema_line):
    for item in dont_parse_list:
        if item[1] < datetime.date.today():
            continue
        regexp = re.compile(item[0])
        if regexp.search(schema_line):
            return True
    return False

def load_schemas_to_dict():
    new_schemas = torch._C._jit_get_all_schemas()
    new_schemas += torch._C._jit_get_custom_class_schemas()
    new_schema_dict = defaultdict(list)
    for s in new_schemas:
        new_schema_dict[s.name].append(s)
    return new_schema_dict

def process_version_map(version_map):
    # version map maps full schema name to
    # list of upgraders. Since we only have
    # the name of the schema (aka no overload)
    # we want to first process the map to make
    # the key lookup easier. After this it will be:
    # Dict[schema_name, Dict[overload, List[schema]]]

    output = defaultdict(dict)
    for (key, entries) in version_map.items():
        operator_name = key.split(".")[0]
        schema_entries = [parse_schema(entry.old_schema) for entry in entries]
        output[operator_name][key] = schema_entries
    return output

def check_bc(existing_schemas):
    new_schema_dict = load_schemas_to_dict()
    version_map = process_version_map(torch._C._get_operator_version_map())
    is_bc = True
    broken_ops = []
    for existing_schema in existing_schemas:
        if allow_listed(existing_schema):
            print("schema: ", str(existing_schema), " found on allowlist, skipping")
            continue
        if has_valid_upgraders(existing_schema, version_map):
            print("schema: ", str(existing_schema), " has valid upgrader, skipping")
            continue
        print("processing existing schema: ", str(existing_schema))
        matching_new_schemas = new_schema_dict.get(existing_schema.name, [])
        found = False
        for matching_new_schema in matching_new_schemas:
            if matching_new_schema.is_backward_compatible_with(existing_schema):
                found = True
                break
        if not found:
            print(
                "Can NOT find backward compatible schemas after changes "
                "for schema {} from the following candidates:\n[\n{}\n]".format(
                    str(existing_schema),
                    "\n\t".join(str(s) for s in matching_new_schemas),
                )
            )
            # TODO Print out more details about why candidates don't match.
            broken_ops.append(str(existing_schema))
            is_bc = False
    if is_bc:
        print("Found backward compatible schemas for all existing schemas")
    else:
        print(
            "The PR is introducing backward incompatible changes to the "
            "operator library. Please contact PyTorch team to confirm "
            "whether this change is wanted or not. \n\nBroken ops: "
            "[\n\t{}\n]".format("\n\t".join(broken_ops))
        )
    return is_bc

def check_fc(existing_schemas):
    new_schema_dict = load_schemas_to_dict()
    is_fc = True
    broken_ops = []
    for existing_schema in existing_schemas:
        if allow_listed(existing_schema):
            print("schema: ", str(existing_schema), " found on allowlist, skipping")
            continue
        print("processing existing schema: ", str(existing_schema))
        matching_new_schemas = new_schema_dict.get(existing_schema.name, [])
        found = False
        possible_failure_reasons = []
        for matching_new_schema in matching_new_schemas:
            is_compatible, reason = matching_new_schema.check_forward_compatible_with(existing_schema)
            if is_compatible:
                found = True
                break
            if reason != "":
                possible_failure_reasons.append(reason)
        if not found:
            print(
                "Can NOT find forward compatible schemas after changes "
                "for schema {} from the following candidates:\n[\n{}\n]".format(
                    str(existing_schema),
                    "\n\t".join(str(s) for s in matching_new_schemas),
                )
            )
            print(
                "Refer to following reasons for failure "
                "to find FC schema:\n[\n{}\n]".format(
                    "\n\t".join(str(r) for r in possible_failure_reasons)
                )
            )
            broken_ops.append(str(existing_schema))
            is_fc = False
    if is_fc:
        print("Found forward compatible schemas for all existing schemas")
    else:
        warnings.warn(
            "The PR is introducing a potentially forward incompatible changes to the "
            "operator library. Please contact PyTorch team to confirm "
            "whether this change is wanted or not. \n\nBroken ops: "
            "[\n\t{}\n]".format("\n\t".join(broken_ops))
        )


if __name__ == "__main__":
    parser = argparse.ArgumentParser(description="Process some integers.")
    parser.add_argument(
        "--existing-schemas",
        help="filename to load existing schemas",
        type=str,
        default="schemas.txt",
    )
    args = parser.parse_args()
    existing_schema_dict = {}
    slist = []
    with open(args.existing_schemas, "r") as f:
        while True:
            line = f.readline()
            if not line:
                break

            if dont_parse(line.strip()):
                print("Not parsing schema line: ", line.strip())
                continue
            s = parse_schema(line.strip())
            slist.append(s)

    # TODO in case there is FC breaking changes,
    # we just warn for now until there is a policy.
    check_fc(slist)

    if not check_bc(slist):
        sys.exit(1)<|MERGE_RESOLUTION|>--- conflicted
+++ resolved
@@ -51,19 +51,14 @@
     # Internal, profiler-specific ops
     ("profiler::_call_end_callbacks_on_jit_fut*", datetime.date(9999, 1, 1)),
     ("profiler::_record_function_enter", datetime.date(9999, 1, 1)),
-<<<<<<< HEAD
-    ("aten::linalg_matrix_rank", datetime.date(2021, 10, 30)),
-    ("aten::linalg_pinv", datetime.date(2021, 10, 30)),
     ("aten::chain_matmul", datetime.date(9999, 1, 1)),
     ("aten::chain_matmul.out", datetime.date(9999, 1, 1)),
-=======
     ("aten::_sparse_addmm", datetime.date(2022, 6, 30)),
     ("aten::kl_div_backward", datetime.date(2022, 9, 1)),
     ("aten::_cholesky_helper", datetime.date(9999, 1, 1)),
     ("aten::_lstsq_helper", datetime.date(9999, 1, 1)),
     ("aten::_syevd_helper", datetime.date(9999, 1, 1)),
     ("aten::_linalg_solve_out_helper_", datetime.date(9999, 1, 1)),
->>>>>>> 5f960db0
     ("aten::select_backward", datetime.date(9999, 1, 1)),
     ("aten::slice_backward", datetime.date(9999, 1, 1)),
     ("aten::diagonal_backward", datetime.date(9999, 1, 1)),
