# Owner(s): ["module: dynamo"]
import copy
import pickle
import unittest

import torch
import torch._dynamo as torchdynamo
from torch._export import export
from torch._export.serialize import (
    convert_fake_tensor_to_tensor_meta,
    convert_tensor_meta_to_fake_tensor,
    deserialize,
    serialize,
)
import torch.utils._pytree as pytree
from torch._subclasses.fake_tensor import FakeTensor
from torch.testing._internal.common_utils import run_tests, TestCase
from functorch.experimental import control_flow


@unittest.skipIf(not torchdynamo.is_dynamo_supported(), "dynamo doesn't support")
class TestSerialize(TestCase):
    def test_pickle(self) -> None:
        def f(x: torch.Tensor) -> torch.Tensor:
            def true_fn(x):
                def inner_true_fn(y):
                    return x + y

                return inner_true_fn(x)

            def false_fn(x):
                def inner_false_fn(y):
                    return x - y

                return inner_false_fn(x)

            return control_flow.cond(x.shape[0] < 10, true_fn, false_fn, [x])

        inputs = (torch.ones(3),)
        ep = export(f, inputs)

        # Pickle the ExportGraphModule
        pickled_ep = pickle.dumps(convert_fake_tensor_to_tensor_meta(copy.deepcopy(ep))[0])
        loaded_ep = convert_tensor_meta_to_fake_tensor(pickle.loads(pickled_ep))

        for node1, node2 in zip(loaded_ep.graph.nodes, ep.graph.nodes):
            val1 = node1.meta.get("val", None)
            val2 = node2.meta.get("val", None)

            if val1 is None or val2 is None:
                # Either both are None
                self.assertEqual(val1, val2)
            elif isinstance(val1, FakeTensor) and isinstance(val2, FakeTensor):
                # Or both are fake tensors with the same shape/dtype
                self.assertEqual(val1.shape, val2.shape)
                self.assertEqual(val1.dtype, val2.dtype)
            elif isinstance(val1, list) and isinstance(val2, list):
                # Or both are fake tensors lists with one element and with the
                # same shape/dtype
                self.assertTrue(len(val1) == len(val2) and len(val1) == 1)
                self.assertEqual(val1[0].shape, val2[0].shape)
                self.assertEqual(val1[0].dtype, val2[0].dtype)
            else:
                # For expressions like 's0 < 10' can only compare through string
                self.assertEqual(str(val1), str(val2))

        self.assertTrue(torch.allclose(loaded_ep(*inputs), ep(*inputs)))

        # Check metadata
        self.assertEqual(ep.call_spec.in_spec, loaded_ep.call_spec.in_spec)
        self.assertEqual(ep.call_spec.out_spec, loaded_ep.call_spec.out_spec)

    def test_serialize_multiple_returns_from_node(self) -> None:
        class MyModule(torch.nn.Module):
            def __init__(self):
                super().__init__()

            def forward(self, x, w, b):
                return torch.nn.functional.layer_norm(
                    x,
                    x.size()[1:],
                    weight=w,
                    bias=b,
                    eps=1e-5,
                )

        exported_module = export(
            MyModule(),
            (
                torch.ones([512, 512], requires_grad=True),
                torch.ones([512]),
                torch.ones([512]),
            ),
        )

        serialized, _ = serialize(exported_module)
        node = serialized.graph.nodes[0]
        self.assertEqual(node.target.name, "aten.var_mean.correction")
        # aten::native_layer_norm returns 3 tensnors
        self.assertEqual(len(node.outputs), 2)

        # check the names are unique
        seen = set()
        for output in node.outputs:
            name = output.as_tensor.name
            self.assertNotIn(name, seen)
            seen.add(name)

    def test_serialize_list_returns(self) -> None:
        class MyModule(torch.nn.Module):
            def __init__(self):
                super().__init__()

            def forward(self, x):
                return torch.split(x, 2)

        input = torch.arange(10.0).reshape(5, 2)
        input.requires_grad = True
        exported_module = export(MyModule(), (input,))

        serialized, _ = serialize(exported_module)
        node = serialized.graph.nodes[0]
        self.assertEqual(node.target.name, "aten.split.Tensor")
        self.assertEqual(len(node.outputs), 1)
        # Input looks like:
        # tensor([[0, 1],
        #         [2, 3],
        #         [4, 5],
        #         [6, 7],
        #         [8, 9]])
        # Output looks like:
        # (tensor([[0, 1],
        #          [2, 3]]),
        #  tensor([[4, 5],
        #          [6, 7]]),
        #  tensor([[8, 9]]))
        self.assertEqual(len(node.outputs[0].as_tensors), 3)

        # check the names are unique
        seen = set()
        for output in node.outputs[0].as_tensors:
            name = output.name
            self.assertNotIn(name, seen)
            seen.add(name)

    def test_multi_return_some_unused(self) -> None:
        """
        Make sure the serialized output matches the op schema, even if some of
        the arguments are never used in the graph.
        """

        class MyModule(torch.nn.Module):
            def __init__(self):
                super().__init__()

            def forward(self, x):
                return torch.ops.aten.var_mean.correction(x, [1])[0]

        exported_module = export(
            MyModule(),
            (torch.ones([512, 512], requires_grad=True),),
        )

        serialized, _ = serialize(exported_module)
        node = serialized.graph.nodes[0]
        self.assertEqual(node.target.name, "aten.var_mean.correction")
        self.assertEqual(len(node.outputs), 2)

        # check the names are unique
        seen = set()
        for output in node.outputs:
            name = output.as_tensor.name
            self.assertNotIn(name, seen)
            seen.add(name)

    def test_kwargs_default(self) -> None:
        """
        Tests that the kwargs default values are serialized even if they are not
        specified
        """

        def f(x: torch.Tensor) -> torch.Tensor:
            values = torch.randn(3, 2)
            return torch.searchsorted(x, values, side="right", right=True)

        x, _ = torch.sort(torch.randn(3, 4))
        exported_module = export(f, (x,))
        serialized, _ = serialize(exported_module)

        node = serialized.graph.nodes[1]
        self.assertEqual(node.target.name, "aten.searchsorted.Tensor")
        self.assertEqual(len(node.inputs), 6)
        self.assertEqual(node.inputs[2].arg.as_bool, False)
        self.assertEqual(node.inputs[3].arg.as_bool, True)
        self.assertEqual(node.inputs[4].arg.as_string, "right")
        self.assertEqual(node.inputs[5].arg.as_none, ())

<<<<<<< HEAD

@unittest.skipIf(not torchdynamo.is_dynamo_supported(), "dynamo doesn't support")
class TestDeserialize(TestCase):
    def check_graph(self, fn, inputs) -> None:
        """Export a graph, serialize it, deserialize it, and compare the results."""
        exported_module = export(fn, inputs, {}).module
        serialized_struct, state_dict = serialize(exported_module)
        loaded_graph = deserialize(serialized_struct, state_dict)

        orig_outputs = exported_module(*inputs)
        loaded_outputs = loaded_graph(*inputs)

        flat_orig_outputs, _ = pytree.tree_flatten(orig_outputs)
        flat_loaded_outputs, _ = pytree.tree_flatten(loaded_outputs)

        for orig, loaded in zip(flat_orig_outputs, flat_loaded_outputs):
            self.assertTrue(torch.allclose(orig, loaded))

    def test_multi_return(self) -> None:
        class MyModule(torch.nn.Module):
            def __init__(self):
                super().__init__()

            def forward(self, x, w, b):
                return torch.nn.functional.layer_norm(
                    x,
                    x.size()[1:],
                    weight=w,
                    bias=b,
                    eps=1e-5,
                )

        inputs = (
            torch.ones([512, 512], requires_grad=True),
            torch.ones([512]),
            torch.ones([512]),
        )
        self.check_graph(MyModule(), inputs)

    def test_basic(self) -> None:
        class MyModule(torch.nn.Module):
            def __init__(self):
                super().__init__()

            def forward(self, x):
                x = x + x
                x = x * x
                x = x / x
                return x, x.clone()

        inputs = (torch.ones([512], requires_grad=True),)
        self.check_graph(MyModule(), inputs)

=======
>>>>>>> c29f3306

if __name__ == '__main__':
    run_tests()<|MERGE_RESOLUTION|>--- conflicted
+++ resolved
@@ -195,13 +195,12 @@
         self.assertEqual(node.inputs[4].arg.as_string, "right")
         self.assertEqual(node.inputs[5].arg.as_none, ())
 
-<<<<<<< HEAD
 
 @unittest.skipIf(not torchdynamo.is_dynamo_supported(), "dynamo doesn't support")
 class TestDeserialize(TestCase):
     def check_graph(self, fn, inputs) -> None:
         """Export a graph, serialize it, deserialize it, and compare the results."""
-        exported_module = export(fn, inputs, {}).module
+        exported_module = export(fn, inputs, {})
         serialized_struct, state_dict = serialize(exported_module)
         loaded_graph = deserialize(serialized_struct, state_dict)
 
@@ -249,8 +248,6 @@
         inputs = (torch.ones([512], requires_grad=True),)
         self.check_graph(MyModule(), inputs)
 
-=======
->>>>>>> c29f3306
 
 if __name__ == '__main__':
     run_tests()