# Owner(s): ["module: dynamo"]
import abc
import collections
import copy
import dataclasses
import dis
import enum
import logging
import math
import operator
import os
import sys
import typing
import unittest
import unittest.mock as mock
import weakref
from unittest.mock import patch

import numpy as np
import torch

import torch._dynamo.test_case
import torch._dynamo.testing
import torch.onnx.operators
from torch._C import FileCheck
from torch._dynamo import bytecode_transformation, graph_break
from torch._dynamo.output_graph import OutputGraph
from torch._dynamo.testing import (
    CompileCounter,
    requires_static_shapes,
    same,
    unsupported,
)

from torch._dynamo.utils import CompileProfiler, ifdyn, ifunspec
from torch.ao.quantization import MinMaxObserver
from torch.ao.quantization.fake_quantize import FakeQuantize
from torch.ao.quantization.qconfig import QConfig
from torch.ao.quantization.quantize_fx import prepare_qat_fx
from torch.autograd.profiler import _enable_dynamo_cache_lookup_profiler
from torch.nn import functional as F
from torch.testing._internal.common_cuda import (
    PLATFORM_SUPPORTS_FUSED_SDPA,
    SM80OrLater,
)
from torch.testing._internal.common_utils import freeze_rng_state
from torch.testing._internal.jit_utils import JitTestCase

mytuple = collections.namedtuple("mytuple", ["a", "b", "ab"])


def my_custom_function(x):
    return x + 1


class MyPickledModule(torch.nn.Module):
    def __init__(self, z):
        super().__init__()
        self.z = z

    def forward(self, x, y):
        return x * x * x + y + self.z


# These are used for test_{cond/map}_with_quantization
default_symmetric_fake_quant = FakeQuantize.with_args(
    observer=MinMaxObserver, qscheme=torch.per_tensor_symmetric, dtype=torch.quint8
)
default_weight_symmetric_fake_quant = FakeQuantize.with_args(
    observer=MinMaxObserver, qscheme=torch.per_tensor_symmetric, dtype=torch.qint8
)
uniform_qconfig_8bit = QConfig(
    activation=default_symmetric_fake_quant,
    weight=default_weight_symmetric_fake_quant.with_args,
)
qconfig_dict = {"object_type": [(torch.nn.Linear, uniform_qconfig_8bit)]}


class MiscTests(torch._dynamo.test_case.TestCase):
    def test_boolarg(self):
        def boolarg(aa, bb, flag):
            if flag:
                return aa - bb
            else:
                return bb - aa

        a = torch.randn(10, 10)
        b = torch.randn(10, 10)
        correct1 = boolarg(a, b, True)
        correct2 = boolarg(a, b, False)
        correct3 = boolarg(a, b, None)
        counter = CompileCounter()
        opt_boolarg = torch._dynamo.optimize_assert(counter)(boolarg)
        val1 = opt_boolarg(a, b, True)
        val2 = opt_boolarg(a, b, False)
        val3 = opt_boolarg(a, b, None)
        val4 = opt_boolarg(a, b, True)
        self.assertTrue(same(val1, correct1))
        self.assertTrue(same(val2, correct2))
        self.assertTrue(same(val3, correct3))
        self.assertTrue(same(val4, correct1))
        self.assertEqual(counter.frame_count, 3)

    def test_callpacked(self):
        def call_packed(args):
            a, b, c = args
            return a - b * c

        counter = CompileCounter()
        a = torch.randn(10, 10)
        b = torch.randn(10, 10)
        c = torch.randn(10, 10)
        correct = call_packed([a, b, c])
        opt_call_packed = torch._dynamo.optimize_assert(counter)(call_packed)
        val1 = opt_call_packed([a, b, c])
        val2 = opt_call_packed((a, b, c))
        val3 = opt_call_packed([a, b, c])
        val4 = opt_call_packed((a, b, c))
        self.assertTrue(same(val1, correct))
        self.assertTrue(same(val2, correct))
        self.assertTrue(same(val3, correct))
        self.assertTrue(same(val4, correct))
        self.assertEqual(counter.frame_count, 2)

    def test_raises(self):
        def fn(a, b, c, cls):
            x = a + b - c * 10
            raise cls(str(x))

        counter = CompileCounter()
        a = torch.randn(10, 10)
        b = torch.randn(10, 10)
        c = torch.randn(10, 10)
        opt_fn = torch._dynamo.optimize(counter)(fn)
        self.assertRaises(AssertionError, lambda: opt_fn(a, b, c, AssertionError))
        self.assertEqual(counter.frame_count, 1)
        self.assertEqual(counter.op_count, 3)

    def test_inplace(self):
        def inplace1(a, b):
            o = torch.empty((10, 10))
            o.copy_(a)
            o -= b
            return o

        torch._dynamo.testing.standard_test(self, inplace1, 2, expected_ops=3)

    def test_unpack4(self):
        def unpack4(a, b):
            a = a[:5, :]
            b = b[:5, :]
            x, y = a.size()
            o = torch.empty((x, y))
            o.copy_(a / b)
            return o

        torch._dynamo.testing.standard_test(
            self, unpack4, 2, expected_ops=5, expected_ops_dynamic=8
        )

    def test_unpack5(self):
        def unpack5(a, b):
            a = a[:5, :]
            b = b[:5, :]
            x, y = a.shape
            o = torch.empty((x, y))
            o.copy_(a / b)
            return o

        torch._dynamo.testing.standard_test(
            self, unpack5, 2, expected_ops=5, expected_ops_dynamic=8
        )

    def test_matmul1(self):
        def matmul_op1(a, b):
            return a @ b

        # TODO(jansel): FX doesn't support this, should add upstream support
        torch._dynamo.testing.standard_test(self, matmul_op1, 2, expected_ops=1)

    def test_int_shape_binops(self):
        def fn(x):
            # Test reversal by putting int arg first.
            y = 15 - x.shape[0]
            y = 4 + y
            y = 5 * y
            y = 2 % y
            y = 3**y
            y = 10 // y
            y = pow(2, y)
            y = 10 / y
            return x + y

        torch._dynamo.testing.standard_test(
            self, fn, 1, expected_ops=1, expected_ops_dynamic=11
        )

    def test_shape_int_inplace_binops(self):
        def fn(x):
            p = x.shape[0]
            p += 2
            p -= 2
            p **= 2
            p /= 2
            p *= 2
            p //= 2
            p %= 2
            return x + p

        torch._dynamo.testing.standard_test(
            self, fn, 1, expected_ops=1, expected_ops_dynamic=10
        )

    def test_int_shape_inplace_binops(self):
        def fn(x):
            p = x.shape[0]
            # Test reversal by putting constant first
            y = 2
            y += p
            y = 2
            y -= p
            y = 2
            y **= p
            y = 2
            y /= p
            y = 2
            y *= p
            y = 2
            y //= p
            y = 2
            y %= p
            return x + y

        torch._dynamo.testing.standard_test(
            self, fn, 1, expected_ops=1, expected_ops_dynamic=10
        )

    def test_int_int_comparisons(self):
        def fn(x):
            if 2 != 2:
                out = 1
            elif 2 < 1:
                out = 1
            elif 1 > 2:
                out = 1
            elif 1 >= 2:
                out = 1
            elif 2 <= 1:
                out = 1
            elif 2 == 2:
                out = 2
            else:
                out = 1
            return x + out

        torch._dynamo.testing.standard_test(self, fn, 1, expected_ops=1)

    def test_shape_int_comparisons(self):
        def fn(x):
            a = x.shape[0]
            # Ensure support for constant on right side
            if a != 10:
                out = 1
            elif a < 2:
                out = 1
            elif a > 12:
                out = 1
            elif a >= 12:
                out = 1
            elif a <= 2:
                out = 1
            elif a == 10:
                out = 2
            else:
                out = 1
            return x + out

        # expect for dynamic: size, index, 6 comparison ops, add
        torch._dynamo.testing.standard_test(
            self, fn, 1, expected_ops=1, expected_ops_dynamic=9
        )

    def test_int_shape_comparisons(self):
        def fn(x):
            a = x.shape[0]
            # Ensure support for constant on left side
            if 10 != a:
                out = 1
            elif 12 < a:
                out = 1
            elif 2 > a:
                out = 1
            elif 2 >= a:
                out = 1
            elif 12 <= a:
                out = 1
            elif 10 == a:
                out = 2
            else:
                out = 1
            return x + out

        # expect for dynamic: size, index, 6 comparison ops, add
        torch._dynamo.testing.standard_test(
            self, fn, 1, expected_ops=1, expected_ops_dynamic=9
        )

    def test_param_shape_binops(self):
        class MyModule(torch.nn.Module):
            def __init__(self):
                super().__init__()
                self.param = torch.nn.Parameter(torch.randn(15))

            def forward(self, x):
                # Test reversal by putting param shape arg first.
                p = self.param.shape[0]
                y = p - x.shape[0]
                y = p + y
                y = p * y
                y = p % y
                y = p**y
                y = p // y
                y = pow(p, y)
                y = p / y
                return x + y

        counts = torch._dynamo.testing.CompileCounter()
        mod = MyModule()
        optimized_mod = torch._dynamo.optimize(counts, nopython=True)(mod)

        x = torch.randn(3)
        ref = mod(x)
        res = optimized_mod(x)

        self.assertTrue(same(ref, res))
        self.assertEqual(counts.frame_count, 1)
        expected_op_count = 13 if torch._dynamo.testing.config.dynamic_shapes else 1
        self.assertEqual(counts.op_count, expected_op_count)

    def test_user_defined_binop(self):
        class MyClass:
            def __init__(self, value):
                self.value = value

            def __radd__(self, other):
                return self.value + other

        def fn(x, c):
            y = x.shape[0] + c
            return x + y

        counts = torch._dynamo.testing.CompileCounter()
        opt_fn = torch._dynamo.optimize(counts)(fn)

        x = torch.randn(3)
        c = MyClass(4)
        ref = fn(x, c)
        res = opt_fn(x, c)

        self.assertTrue(same(ref, res))
        self.assertEqual(counts.frame_count, 1)
        expected_op_count = 4 if torch._dynamo.testing.config.dynamic_shapes else 1
        self.assertEqual(counts.op_count, expected_op_count)

    def test_compare_shapes_eq(self):
        def compare_shapes(a, b, to_list):
            x = list(a.unsqueeze(-1).shape) if to_list else a.shape
            y = list(b.unsqueeze(-1).shape) if to_list else b.shape
            if x == y:
                return a + 1
            else:
                return a + 2

        # Test both ListVariable and ShapeVariable
        torch._dynamo.testing.standard_test(
            self, lambda a, b: compare_shapes(a, b, to_list=True), 2
        )
        torch._dynamo.testing.standard_test(
            self, lambda a, b: compare_shapes(a, b, to_list=False), 2
        )

    def test_compare_shapes_tuple_eq(self):
        def compare_shapes(a, b):
            x = tuple(a.unsqueeze(-1).shape)
            y = tuple(b.unsqueeze(-1).shape)
            if x == y:
                return a + 1
            else:
                return a + 2

        torch._dynamo.testing.standard_test(self, lambda a, b: compare_shapes(a, b), 2)

    def test_compare_shapes_tuple_neq(self):
        def compare_shapes(a, b):
            x = tuple(a.unsqueeze(-1).shape)
            y = tuple(b.unsqueeze(-1).shape)
            if x != y:
                return a + 1
            else:
                return a + 2

        torch._dynamo.testing.standard_test(self, lambda a, b: compare_shapes(a, b), 2)

    def test_compare_shapes_neq(self):
        def compare_shapes(a, b, to_list):
            x = list(a.unsqueeze(-1).shape) if to_list else a.shape
            y = list(b.unsqueeze(-1).shape) if to_list else b.shape
            if x != y:
                return a + 1
            else:
                return a + 2

        # Test both ListVariable and ShapeVariable
        torch._dynamo.testing.standard_test(
            self, lambda a, b: compare_shapes(a, b, to_list=True), 2
        )
        torch._dynamo.testing.standard_test(
            self, lambda a, b: compare_shapes(a, b, to_list=False), 2
        )

    @patch.object(torch._dynamo.config, "dynamic_shapes", True)
    def test_compare_shapes_with_constant(self):
        def compare_shapes(a):
            x = a.shape
            if x[0] != 3:
                return a * 4
            return a * 3

        guard_failure = None

        def guard_failures(failure):
            nonlocal guard_failure
            guard_failure = failure

        opt_fn = torch._dynamo.optimize(
            "eager", nopython=True, guard_fail_fn=guard_failures
        )(compare_shapes)
        opt_fn(torch.randn([3, 4]))
        opt_fn(torch.randn([4, 3]))
        self.assertEqual(guard_failure.reason, "a.size()[0] == 3")

    def test_builtin_isinstance(self):
        def fn(x):
            t = torch.arange(1, 3)
            a = isinstance(x, torch.Tensor)
            b = isinstance(t, torch.Tensor)
            c = isinstance(x, int)
            d = isinstance(3, int)
            e = isinstance([1, 2, 3], list)
            f = isinstance({"foo": 1, "bar": 2}, dict)
            res = [a, b, c, d, e, f]
            # Can't run yet due to other unimplemented instructions
            # res += [isinstance(torch.nn.LazyLinear(2, 3), torch.nn.Linear)]
            return res

        torch._dynamo.testing.standard_test(self, fn, 1, expected_ops=1)

    def test_fold(self):
        def fn(a):
            return a + math.sqrt(63)

        torch._dynamo.testing.standard_test(self, fn, 1, expected_ops=1)

    def test_shape_unpack(self):
        def fn(x):
            a, b = x.size()
            return x * b

        i = torch.randn(5, 10)
        r1 = fn(i)
        opt_fn = torch._dynamo.optimize("eager")(fn)
        r2 = opt_fn(i)
        self.assertTrue(same(r1, r2))

    def test_tensor_iter(self):
        def fn(x):
            for y in x:
                y.add_(1.0)
            return y

        # expect extra size node for dynamic
        torch._dynamo.testing.standard_test(
            self, fn, 1, expected_ops=20, expected_ops_dynamic=21
        )

    def test_empty_list(self):
        def fn(x, ll):
            if len(ll) == 0 and not ll and ll is not None:
                return x + 1

        i = torch.randn(5, 10)
        r1 = fn(i, [])
        opt_fn = torch._dynamo.optimize("eager")(fn)
        r2 = opt_fn(i, [])
        r3 = opt_fn(i, tuple())
        self.assertTrue(same(r1, r2))
        self.assertTrue(same(r1, r3))

    def test_min_max_over_iterable(self):
        def get_test_fn(func):
            def _fn(a, b, func=func):
                # try all of list, iterator, tuple, vararg.
                lst = [a.shape[0] + 1, 8, a.shape[0]]
                x = func(lst)
                y = func(iter(lst))
                z = func(tuple(lst))
                w = func(*lst)
                return a + (x + y + z + w)

            return _fn

        # expect for dynamic:
        # 2 * (size, getitem) ops +
        # 1 add op +
        # 4 * 2 min / max ops +
        # 4 final add ops = 17
        torch._dynamo.testing.standard_test(
            self, get_test_fn(func=min), 2, expected_ops=1, expected_ops_dynamic=17
        )
        torch._dynamo.testing.standard_test(
            self, get_test_fn(func=max), 2, expected_ops=1, expected_ops_dynamic=17
        )

    def test_config_obj(self):
        class Cfg:
            def __init__(self):
                self.val = 0.5
                self.count = 3

        def fn(x, cfg):
            for i in range(cfg.count):
                x = x + cfg.val
            return x

        cfg1 = Cfg()
        cfg1.val = 1.0
        cfg2 = Cfg()
        v = torch.zeros(1)
        cnts = torch._dynamo.testing.CompileCounter()
        opt_fn = torch._dynamo.optimize(cnts)(fn)
        v = opt_fn(v, cfg1)  # 3
        v = opt_fn(v, cfg2)  # 4.5
        cfg2.count = 1
        v = opt_fn(v, cfg2)  # 5
        cfg2.val = 2.0
        v = opt_fn(v, cfg2)  # 7
        self.assertEqual(v[0], 7)
        self.assertEqual(cnts.op_count, 8)

    def test_config_getattr_default(self):
        class Cfg:
            def __init__(self):
                self.val = 0.5
                self.count = 10

        def fn(x, cfg):
            if getattr(cfg, "just_add_7", False):
                return x + 7
            for i in range(cfg.count):
                x = x + cfg.val
            return x

        cfg1 = Cfg()
        v = torch.zeros(1)
        cnts = torch._dynamo.testing.CompileCounter()
        opt_fn = torch._dynamo.optimize(cnts)(fn)
        self.assertEqual(opt_fn(v, cfg1)[0], 5)
        self.assertEqual(opt_fn(v, cfg1)[0], 5)
        cfg1.just_add_7 = True
        self.assertEqual(opt_fn(v, cfg1)[0], 7)
        self.assertEqual(opt_fn(v, cfg1)[0], 7)
        cfg1.just_add_7 = False
        self.assertEqual(opt_fn(v, cfg1)[0], 5)
        self.assertEqual(opt_fn(v, cfg1)[0], 5)
        self.assertEqual(cnts.frame_count, 3)

    def test_size_input(self):
        def fn(x, s):
            a, b = s
            return x + (a - b)

        v = torch.zeros(10, 20)
        cnts = torch._dynamo.testing.CompileCounter()
        opt_fn = torch._dynamo.optimize(cnts)(fn)
        self.assertEqual(opt_fn(v, v.size())[0, 0], -10)
        self.assertEqual(opt_fn(v, (10, 20))[0, 0], -10)
        self.assertEqual(opt_fn(v, [10, 20])[0, 0], -10)
        # One recompile per differing input type
        self.assertEqual(cnts.frame_count, 3)

    def test_cell_output1(self):
        out = None

        def fn(a, b):
            nonlocal out
            out = a + b * 10

        v = torch.Tensor([100])
        cnts = torch._dynamo.testing.CompileCounter()
        opt_fn = torch._dynamo.optimize(cnts)(fn)
        self.assertIsNone(opt_fn(v, v))
        self.assertEqual(out[0], 1100)
        self.assertEqual(cnts.op_count, 2)

    def test_cell_output2(self):
        out = None

        def fn(a, b):
            nonlocal out
            c = unsupported(a, b)
            out = a + b * 10 + c

        v = torch.Tensor([100])
        cnts = torch._dynamo.testing.CompileCounter()
        opt_fn = torch._dynamo.optimize(cnts)(fn)
        self.assertIsNone(opt_fn(v, v))
        self.assertEqual(out[0], 1200)
        self.assertEqual(cnts.op_count, 3)

    def test_return_nested_function(self):
        out = None

        def fn(a, b):
            nonlocal out
            c = a + b
            d = a + 1.0

            def fn2(f: int = 7, g: float = 9.0):
                nonlocal out
                out = a + b * 10
                return c * f - d * g

            return fn2

        v1 = torch.Tensor([100])
        v2 = torch.Tensor([200])
        cnts = torch._dynamo.testing.CompileCounter()
        opt_fn = torch._dynamo.optimize(cnts)(fn)
        opt_fn_ret = torch._dynamo.optimize(cnts)(opt_fn(v1, v2))
        self.assertEqual(opt_fn_ret(1.5)[0], -459)
        self.assertEqual(out[0], 2100)
        self.assertEqual(cnts.frame_count, 2)
        self.assertEqual(cnts.op_count, 7)

    def test_tensor_dict1(self):
        def fn(inputs):
            return inputs["a"] - inputs["b"] * 1.5

        v1 = torch.Tensor([100])
        v2 = torch.Tensor([200])
        cnts = torch._dynamo.testing.CompileCounter()
        opt_fn = torch._dynamo.optimize(cnts)(fn)
        self.assertEqual(opt_fn({"a": v1, "b": v2})[0], -200)
        self.assertEqual(cnts.frame_count, 1)
        self.assertEqual(cnts.op_count, 2)

    def test_tensor_dict2(self):
        def fn1(inputs):
            total = torch.zeros(1)
            for k, v in inputs.items():
                total += v
            return total

        def fn2(inputs):
            total = torch.zeros(1)
            for v in inputs.values():
                total += v
            return total

        def fn3(inputs):
            total = torch.zeros(1)
            for k in inputs.keys():
                total += inputs[k]
            return total

        v1 = torch.Tensor([100])
        v2 = torch.Tensor([200])
        cnts = torch._dynamo.testing.CompileCounter()
        opt_fn1 = torch._dynamo.optimize(cnts)(fn1)
        opt_fn2 = torch._dynamo.optimize(cnts)(fn2)
        opt_fn3 = torch._dynamo.optimize(cnts)(fn3)
        self.assertEqual(opt_fn1({"a": v1, "b": v2})[0], 300)
        self.assertEqual(opt_fn2({"a": v1, "b": v2})[0], 300)
        self.assertEqual(opt_fn3({"a": v1, "b": v2})[0], 300)
        self.assertEqual(cnts.frame_count, 3)
        self.assertEqual(cnts.op_count, 9)

    def test_dictcomp(self):
        def fn1(inputs):
            return {k: v + 1 for k, v in inputs.items()}

        v1 = torch.Tensor([100])
        v2 = torch.Tensor([200])
        cnts = torch._dynamo.testing.CompileCounter()
        opt_fn1 = torch._dynamo.optimize(cnts)(fn1)
        self.assertEqual(opt_fn1({"a": v1, "b": v2})["a"], 101)
        self.assertEqual(opt_fn1({"a": v1, "b": v2})["b"], 201)
        self.assertEqual(cnts.frame_count, 1)
        self.assertEqual(cnts.op_count, 2)

    def test_listcomp(self):
        def fn2(inputs):
            return torch.sum(torch.cat([v + 1 for k, v in inputs.items()], 0))

        v1 = torch.Tensor([100])
        v2 = torch.Tensor([200])
        cnts = torch._dynamo.testing.CompileCounter()
        opt_fn2 = torch._dynamo.optimize(cnts)(fn2)
        self.assertEqual(opt_fn2({"a": v1, "b": v2}), 302)
        self.assertEqual(cnts.frame_count, 1)
        self.assertEqual(cnts.op_count, 4)

    def test_is_floating_point(self):
        def fn(a, b):
            x = a + 1.0
            if torch.is_floating_point(b):
                x = x + b
            return x + 2.0

        return torch._dynamo.testing.standard_test(self, fn=fn, nargs=2, expected_ops=3)

    def test_is_floating_point2(self):
        def fn(a, b):
            x = a + 1.0
            if b.is_floating_point():
                x = x + b
            return x + 2.0

        return torch._dynamo.testing.standard_test(self, fn=fn, nargs=2, expected_ops=3)

    def test_is_tensor(self):
        def fn(a, b):
            x = a + 1.0
            if torch.is_tensor(b):
                x = x + b
            return x + 2.0

        return torch._dynamo.testing.standard_test(self, fn=fn, nargs=2, expected_ops=3)

    def test_is_tensor2(self):
        def fn(x):
            if torch.is_tensor(x):
                return x + 1
            else:
                return torch.ones([2, 3])

        x1 = {"input": torch.rand(2, 3)}
        x2 = torch.rand(2, 3)
        ref1 = fn(x1)
        ref2 = fn(x2)
        opt_fn = torch._dynamo.optimize("eager")(fn)
        res1 = opt_fn(x1)
        res2 = opt_fn(x2)
        self.assertEqual(ref1, res1)
        self.assertEqual(ref2, res2)

    def test_numel(self):
        def fn(a):
            return (a + a.numel() + torch.numel(a), a + a.nelement())

        return torch._dynamo.testing.standard_test(
            self, fn=fn, nargs=1, expected_ops=3, expected_ops_dynamic=6
        )

    def test_pair(self):
        def fn(a):
            return (
                torch.zeros(torch.nn.modules.utils._pair(a.size()))
                + a
                + torch.ones(torch.nn.modules.utils._ntuple(3)(3)).sum()
            )

        return torch._dynamo.testing.standard_test(
            self, fn=fn, nargs=1, expected_ops=5, expected_ops_dynamic=8
        )

    @patch.object(torch._dynamo.config, "dynamic_shapes", True)
    @patch.object(torch._dynamo.config, "capture_scalar_outputs", True)
    def test_tensor_item_capture(self):
        def fn(a, b):
            return (a + b).sum().item()

        v1 = torch.randn((10, 10))
        v2 = torch.randn((10, 10))
        correct = fn(v1, v2)
        cnts = torch._dynamo.testing.CompileCounter()
        opt_fn = torch._dynamo.optimize((cnts))(fn)
        self.assertEqual(opt_fn(v1, v2), correct)
        self.assertEqual(cnts.frame_count, 1)
        self.assertEqual(cnts.op_count, 3)

    @patch.object(torch._dynamo.config, "dynamic_shapes", True)
    @patch.object(torch._dynamo.config, "capture_scalar_outputs", False)
    def test_tensor_item_no_capture(self):
        def fn(a, b):
            return (a + b).sum().item()

        v1 = torch.randn((10, 10))
        v2 = torch.randn((10, 10))
        correct = fn(v1, v2)
        cnts = torch._dynamo.testing.CompileCounter()
        opt_fn = torch._dynamo.optimize((cnts))(fn)
        self.assertEqual(opt_fn(v1, v2), correct)
        self.assertEqual(cnts.frame_count, 1)
        self.assertEqual(cnts.op_count, 2)

    def test_namedtuple1(self):
        def fn(a, b):
            tmp = mytuple(a, b, a + b)
            return mytuple(tmp.a, tmp[1], tmp.ab + b)

        v1 = torch.Tensor([10])
        v2 = torch.Tensor([20])
        cnts = torch._dynamo.testing.CompileCounter()
        opt_fn = torch._dynamo.optimize(cnts)(fn)
        self.assertEqual(opt_fn(v1, v2).ab, 50)
        self.assertEqual(cnts.frame_count, 1)
        self.assertEqual(cnts.op_count, 2)

    def test_namedtuple2(self):
        def fn(packed):
            a, b, c = packed
            if hasattr(packed, "b"):
                b = packed.b + 1
            c = packed[2]
            return a + b + c

        v1 = torch.Tensor([1])
        v2 = torch.Tensor([2])
        v3 = torch.Tensor([3])
        cnts = torch._dynamo.testing.CompileCounter()
        opt_fn = torch._dynamo.optimize(cnts)(fn)
        self.assertEqual(opt_fn(mytuple(v1, v2, v3))[0], 7)
        self.assertEqual(cnts.frame_count, 1)
        self.assertEqual(cnts.op_count, 3)

    def test_namedtuple3(self):
        def fn(x, packed):
            if isinstance(packed, mytuple):
                return x + 1
            else:
                return x - 1

        x = torch.rand([2, 3])
        packed = mytuple(1, 2, 3)
        ref = fn(x, packed)
        opt_fn = torch._dynamo.optimize("eager")(fn)
        res = opt_fn(x, packed)
        self.assertTrue(same(ref, res))

    def test_range_input(self):
        def fn(a, rng):
            x = a
            for i in rng:
                x = x + i
            return x

        def fn1(a):
            return fn(a, rng=range(3))

        return torch._dynamo.testing.standard_test(
            self, fn=fn1, nargs=1, expected_ops=3
        )

    def test_range_with_shape(self):
        def fn(a):
            for i in range(1, a.shape[0]):
                a += 1
            return a

        # expect 1 more op (size call) for dynamic
        return torch._dynamo.testing.standard_test(
            self, fn=fn, nargs=1, expected_ops=9, expected_ops_dynamic=10
        )

    def test_no_grad(self):
        def fn1(a, b):
            x = a + 1
            # redundant no_grad should get ignored
            with torch.no_grad():
                x = x + b
            x = x + 2
            return x

        def fn2(a, b):
            x = a + 1
            with torch.set_grad_enabled(False):
                x = x + b
            x = x + 2
            return x

        def fn3(a, b):
            x = a + 1
            with torch.enable_grad():
                x = x + b
            x = x + 2
            return x

        def fn4(a, b):
            x = a + 1
            with torch.set_grad_enabled(True):
                if torch.is_grad_enabled():
                    x = x + b
            x = x + 2
            return x

        with torch.no_grad():
            torch._dynamo.testing.standard_test(self, fn=fn1, nargs=2, expected_ops=5)
            torch._dynamo.testing.standard_test(self, fn=fn2, nargs=2, expected_ops=5)
            torch._dynamo.testing.standard_test(self, fn=fn3, nargs=2, expected_ops=5)
            torch._dynamo.testing.standard_test(self, fn=fn4, nargs=2, expected_ops=5)
        with torch.enable_grad():
            torch._dynamo.testing.standard_test(self, fn=fn1, nargs=2, expected_ops=5)
            torch._dynamo.testing.standard_test(self, fn=fn2, nargs=2, expected_ops=5)
            torch._dynamo.testing.standard_test(self, fn=fn3, nargs=2, expected_ops=5)
            torch._dynamo.testing.standard_test(self, fn=fn4, nargs=2, expected_ops=5)

    def test_grad_mode_guard(self):
        def fn(a, b):
            prev_grad = torch.is_grad_enabled()
            torch.set_grad_enabled(False)
            a = a + 1
            a.tolist()  # graph break
            ret = a + b
            torch.set_grad_enabled(prev_grad)
            return ret

        a = torch.randn([3, 4])
        b = torch.randn([3, 4])
        cnts = torch._dynamo.testing.CompileCounter()
        opt_fn = torch._dynamo.optimize(cnts)(fn)
        for _ in range(10):
            opt_fn(a, b)
        self.assertEqual(cnts.frame_count, 2)

    def test_nested_grad_mode_graph_break(self):
        def fn(x):
            before = torch.is_grad_enabled()
            with torch.set_grad_enabled(False):
                torch._dynamo.graph_break()
                with torch.set_grad_enabled(True):
                    x = torch.mul(x, 5)
                    torch._dynamo.graph_break()
                    x = torch.sqrt(x)
                    assert torch.is_grad_enabled()
                assert not torch.is_grad_enabled()
            assert torch.is_grad_enabled() == before
            return x

        a = torch.randn([3, 4])
        cnts = torch._dynamo.testing.CompileCounter()
        opt_fn = torch._dynamo.optimize(cnts)(fn)

        for _ in range(10):
            opt_fn(a)
        self.assertEqual(cnts.frame_count, 3)

    def test_build_tuple_unpack(self):
        def fn1(a, b, c):
            return a - b / c

        def fn2(a, b, c):
            tmp1 = (a,)
            tmp2 = (b, c)
            args = (*tmp1, *tmp2)
            return fn1(*args)

        def fn3(a, *args):
            return fn1(a, *args)

        torch._dynamo.testing.standard_test(self, fn=fn2, nargs=3, expected_ops=2)
        torch._dynamo.testing.standard_test(self, fn=fn3, nargs=3, expected_ops=2)

    def test_list_mul(self):
        def fn(count):
            head_mask = count * [None] * count
            return head_mask

        cnts = torch._dynamo.testing.CompileCounter()
        opt_fn = torch._dynamo.optimize(cnts)(fn)
        self.assertEqual(opt_fn(2), [None] * 4)
        # TODO: the captured frame here is a bit goofy, because we don't
        # output anything and none of the traced operations have side
        # effects.  Probably need better heuristic for bailing on
        # dynamo if there are no outputs
        self.assertEqual(cnts.frame_count, ifunspec(1, 0))
        self.assertEqual(cnts.op_count, ifunspec(2, 0))

    def test_list_slice_mul(self):
        def fn(count):
            a = [1, 2, 3]
            head_mask = count * a[1:] * count
            return head_mask

        cnts = torch._dynamo.testing.CompileCounter()
        opt_fn = torch._dynamo.optimize(cnts)(fn)
        self.assertEqual(opt_fn(2), [2, 3] * 4)
        self.assertEqual(cnts.frame_count, ifunspec(1, 0))
        self.assertEqual(cnts.op_count, ifunspec(14, 0))

    def test_tuple_mul(self):
        def fn(count):
            head_mask = count * (2, 3) * count
            return head_mask

        cnts = torch._dynamo.testing.CompileCounter()
        opt_fn = torch._dynamo.optimize(cnts)(fn)
        self.assertEqual(opt_fn(2), (2, 3) * 4)
        self.assertEqual(cnts.frame_count, ifunspec(1, 0))
        self.assertEqual(cnts.op_count, ifunspec(14, 0))

    def test_tuple_mul_with_shape(self):
        def fn(a):
            x = a.shape[0]
            y = 2 * (x, 3) * 2
            return a + y[4]

        # expect 3 ops post folding for dynamic case: size, index, add
        torch._dynamo.testing.standard_test(
            self, fn, 1, expected_ops=1, expected_ops_dynamic=3
        )

    def test_tuple_iadd_with_shape(self):
        def fn(a):
            output = (a + a.shape[0], a - a.shape[0])
            # tuple += tuple
            output += (a - a.shape[0], a + a.shape[0])
            # tuple += constant tuple
            output += (2, 3)
            return output

        # expect 4 add / subs for static, 4 * 3 (size, index, math op) for dynamic
        torch._dynamo.testing.standard_test(
            self, fn, 1, expected_ops=4, expected_ops_dynamic=12
        )

    def test_list_iadd_with_shape(self):
        def fn(a):
            output = [a + a.shape[0], a - a.shape[0]]
            # list += list
            output += [a - a.shape[0], a + a.shape[0]]
            # list += tuple
            output += (a + a.shape[0], a - a.shape[0])
            return output

        # expect 6 add / subs for static, 6 * 3 (size, index, math op) for dynamic
        torch._dynamo.testing.standard_test(
            self, fn, 1, expected_ops=6, expected_ops_dynamic=18
        )

    def test_user_getattr1(self):
        class MyConfig(dict):
            def __getattr__(self, name):
                return self[name]

        def fn(cfg, x, y):
            return x + y + cfg.offset

        x = torch.randn(10)
        cfg = MyConfig(offset=5)
        cnts = torch._dynamo.testing.CompileCounter()
        opt_fn = torch._dynamo.optimize(cnts)(fn)
        self.assertTrue(same(opt_fn(cfg, x, x), 2 * x + 5))
        self.assertEqual(cnts.frame_count, 1)
        self.assertEqual(cnts.op_count, 2)

    def test_user_getattr2(self):
        class MyConfig:
            defined_on_class = 1

            def __init__(self):
                self.defined_on_object = 2

            def __getattr__(self, name):
                return 3

        def fn(cfg, x):
            return x + cfg.defined_on_class - cfg.defined_on_object + cfg.not_defined

        x = torch.randn(10)
        cfg = MyConfig()
        cnts = torch._dynamo.testing.CompileCounter()
        opt_fn = torch._dynamo.optimize(cnts)(fn)
        self.assertTrue(same(opt_fn(cfg, x), x + 1 - 2 + 3))
        self.assertEqual(cnts.frame_count, 1)
        self.assertEqual(cnts.op_count, 3)

    def test_user_getattribute(self):
        class MyObject:
            def __init__(self):
                self.custom_dict = {"a": torch.rand((2, 2))}
                self.my_number = 42

            def __getattribute__(self, name):
                custom_dict = super().__getattribute__("custom_dict")
                if name in custom_dict:
                    return custom_dict[name]
                return super().__getattribute__(name)

            def run(self, x):
                return self.my_number * x + self.a * x

        def fn(obj, x):
            return obj.run(x)

        obj = MyObject()
        x = torch.rand((2, 2))
        cnts = torch._dynamo.testing.CompileCounter()
        opt_fn = torch._dynamo.optimize(cnts)(fn)
        self.assertTrue(same(opt_fn(obj, x), fn(obj, x)))

    def test_nn_module_getattr(self):
        class MyMod(torch.nn.Module):
            def __init__(self):
                super().__init__()
                self.custom_dict = {"queue": [torch.rand((2, 2)) for _ in range(3)]}
                self.other_attr = torch.rand((2, 2))

            def __getattr__(self, name):
                custom_dict = self.custom_dict
                if name in custom_dict:
                    return custom_dict[name]
                return super().__getattr__(name)

            def forward(self, x):
                return x @ self.other_attr + self.queue[-1]

        x = torch.rand((2, 2))
        mod = MyMod()
        cnts = torch._dynamo.testing.CompileCounter()
        opt_mod = torch._dynamo.optimize(cnts)(mod)
        self.assertTrue(same(opt_mod(x), mod(x)))
        self.assertTrue(cnts.frame_count, 1)
        self.assertTrue(cnts.op_count, 2)

    def test_nn_module_getattribute(self):
        class MyMod(torch.nn.Module):
            def __init__(self):
                super().__init__()
                self.my_number = 42

            def __getattribute__(self, name):
                if name == "special_attr":
                    return torch.tensor([[1, 2], [3, 4]])
                return super().__getattribute__(name)

            def forward(self, x):
                return self.my_number * x + self.special_attr * x

        def fn(mod, x):
            return mod(x)

        mod = MyMod()
        x = torch.rand((2, 2))
        cnts = torch._dynamo.testing.CompileCounter()
        opt_fn = torch._dynamo.optimize(cnts)(fn)
        self.assertTrue(same(opt_fn(mod, x), fn(mod, x)))

    def test_user_property(self):
        class MyConfig:
            @property
            def prop5(self):
                return 5

        def fn(cfg, x, y):
            return x + y + cfg.prop5

        x = torch.randn(10)
        cfg = MyConfig()
        cnts = torch._dynamo.testing.CompileCounter()
        opt_fn = torch._dynamo.optimize(cnts)(fn)
        self.assertTrue(same(opt_fn(cfg, x, x), 2 * x + 5))
        self.assertEqual(cnts.frame_count, 1)
        self.assertEqual(cnts.op_count, 2)

    def test_dataclass_fields(self):
        @dataclasses.dataclass
        class MyDataClass:
            a: torch.Tensor
            b: torch.Tensor = None
            c: torch.Tensor = None
            d: torch.Tensor = None
            e: torch.Tensor = None

        def fn(obj):
            class_fields = dataclasses.fields(obj)
            assert len(class_fields)
            assert all(field.default is None for field in class_fields[1:])
            other_fields_are_none = all(
                getattr(obj, field.name) is None for field in class_fields[1:]
            )
            assert not other_fields_are_none

            total = getattr(obj, class_fields[0].name)
            for field in class_fields[1:]:
                v = getattr(obj, field.name)
                if v is not None:
                    total += v

            return total

        obj1 = MyDataClass(torch.randn(10), torch.randn(10), torch.randn(10))
        obj2 = MyDataClass(torch.randn(10), e=torch.randn(10))
        correct1 = fn(obj1)
        correct2 = fn(obj2)

        cnts = torch._dynamo.testing.CompileCounter()
        opt_fn = torch._dynamo.optimize(cnts)(fn)
        self.assertTrue(same(opt_fn(obj1), correct1))
        self.assertEqual(cnts.frame_count, 1)
        self.assertEqual(cnts.op_count, 2)

        torch._dynamo.reset()
        cnts = torch._dynamo.testing.CompileCounter()
        opt_fn = torch._dynamo.optimize(cnts)(fn)
        self.assertTrue(same(opt_fn(obj2), correct2))
        self.assertEqual(cnts.frame_count, 1)
        self.assertEqual(cnts.op_count, 1)

    @requires_static_shapes
    def test_tensor_build_list_unpack(self):
        def fn(x):
            # seen in fastNLP_Bert
            return torch.cat([*x], dim=-1)

        val = torch.randn([1, 1, 473, 768])
        correct = fn(val)
        cnts = torch._dynamo.testing.CompileCounter()
        opt_fn = torch._dynamo.optimize(cnts)(fn)
        self.assertTrue(same(opt_fn(val), correct))
        self.assertEqual(cnts.frame_count, 1)
        self.assertEqual(cnts.op_count, 2)

    def test_numpy_int_constant(self):
        def fn(x, a, b):
            return x + (a % b)

        args = [torch.randn(10), 4096, np.int64(8)]
        correct = fn(*args)
        cnts = torch._dynamo.testing.CompileCounter()
        opt_fn = torch._dynamo.optimize(cnts)(fn)
        self.assertTrue(same(opt_fn(*args), correct))
        self.assertTrue(same(opt_fn(*args), correct))
        self.assertEqual(cnts.frame_count, 1)
        self.assertEqual(cnts.op_count, 2)

    def test_dict_mutation_side_effect(self):
        def fn(d):
            d["c"] = d["a"] + d.pop("b")
            return d

        args1 = {"a": torch.randn(10), "b": torch.randn(10)}
        args2 = dict(args1)
        assert fn(args1) is args1
        cnts = torch._dynamo.testing.CompileCounter()
        opt_fn = torch._dynamo.optimize(cnts)(fn)
        self.assertIs(opt_fn(args2), args2)
        self.assertTrue(same(args1, args2))
        self.assertEqual(cnts.frame_count, 1)
        self.assertEqual(cnts.op_count, 1)

    def test_module_deepcopy(self):
        m1 = torch.nn.Sequential(
            torch.nn.Linear(10, 10),
            torch.nn.ReLU(),
            torch.nn.Linear(10, 10),
            torch.nn.ReLU(),
        )
        m2 = torch.nn.Sequential(
            torch.nn.Linear(10, 10),
            torch.nn.ReLU(),
            torch.nn.Linear(10, 10),
            torch.nn.ReLU(),
        )

        def fn(m, x):
            m_copy = copy.deepcopy(m)
            return m_copy(x)

        v = torch.randn(10)
        correct1 = fn(m1, v)
        correct2 = fn(m2, v)
        cnts = torch._dynamo.testing.CompileCounter()
        opt_fn = torch._dynamo.optimize(cnts)(fn)
        for _ in range(10):
            self.assertTrue(same(opt_fn(m1, v), correct1))
        for _ in range(10):
            self.assertTrue(same(opt_fn(m2, v), correct2))
        self.assertEqual(cnts.frame_count, 1)
        self.assertEqual(cnts.op_count, 4)

    def test_type_copy(self):
        def fn(seq):
            a, b = seq
            return type(seq)([a + 1, b + 2, a + b])

        args1 = [torch.randn(10), torch.randn(10)]
        args2 = (torch.randn(10), torch.randn(10))
        correct1 = fn(args1)
        correct2 = fn(args2)
        cnts = torch._dynamo.testing.CompileCounter()
        opt_fn = torch._dynamo.optimize(cnts)(fn)
        self.assertTrue(same(opt_fn(args1), correct1))
        self.assertTrue(same(opt_fn(args2), correct2))
        self.assertIsInstance(opt_fn(args1), list)
        self.assertIsInstance(opt_fn(args2), tuple)
        self.assertEqual(cnts.frame_count, 2)
        self.assertEqual(cnts.op_count, 6)

    def test_setattr_mutation1(self):
        class MyObj:  # noqa: B903
            def __init__(self, a, b):
                self.a = a
                self.b = b

        def fn(obj):
            obj.c = obj.a * obj.b + 1
            obj.b = obj.a * obj.c + 2
            obj.a = obj.b * obj.c + 3
            obj.c = obj.a * obj.b + 4
            obj.b = obj.a * obj.c + 5
            obj.a = obj.b * obj.c + 6
            return obj

        x1 = torch.randn(10)
        x2 = torch.randn(10)
        obj1 = MyObj(x1, x2)
        obj2 = MyObj(x1, x2)
        fn(obj2)
        cnts = torch._dynamo.testing.CompileCounter()
        opt_fn = torch._dynamo.optimize(cnts)(fn)
        self.assertIs(opt_fn(obj1), obj1)
        self.assertTrue(same(obj1.a, obj2.a))
        self.assertTrue(same(obj1.b, obj2.b))
        self.assertTrue(same(obj1.c, obj2.c))
        self.assertEqual(cnts.frame_count, 1)
        self.assertEqual(cnts.op_count, 12)

    def test_setattr_mutation2(self):
        class MyObj:
            def __init__(self, x):
                self.a = x + 1
                self.b = x + 2

        def fn(x):
            x = x / 3.0
            obj = MyObj(x)
            obj.c = obj.a * obj.b + 1
            obj.b = obj.a * obj.c + 2
            obj.a = obj.b * obj.c + 3
            return obj

        x1 = torch.randn(10)
        obj2 = fn(x1)

        cnts = torch._dynamo.testing.CompileCounter()
        opt_fn = torch._dynamo.optimize(cnts)(fn)
        obj1 = opt_fn(x1)
        self.assertTrue(same(obj1.a, obj2.a))
        self.assertTrue(same(obj1.b, obj2.b))
        self.assertTrue(same(obj1.c, obj2.c))
        self.assertEqual(cnts.frame_count, 1)
        self.assertEqual(cnts.op_count, 9)

    def test_setattr_mutation3(self):
        # TODO(jansel): dead code eliminate the object creation
        class MyObj:
            def __init__(self, x):
                super().__init__()
                self.a = x + 1
                self.b = x + 2

        def fn(x):
            x = x / 3.0
            obj = MyObj(x)
            obj.c = obj.a * obj.b + 1
            obj.b = obj.a * obj.c + 2
            obj.a = obj.b * obj.c + 3
            return obj.a, obj.b, obj.c

        x1 = torch.randn(10)
        obj2 = fn(x1)

        cnts = torch._dynamo.testing.CompileCounter()
        opt_fn = torch._dynamo.optimize(cnts)(fn)
        obj1 = opt_fn(x1)
        self.assertTrue(same(obj1, obj2))
        self.assertEqual(cnts.frame_count, 1)
        self.assertEqual(cnts.op_count, 9)

    def test_user_defined_class_name(self):
        class MyClassFoo:
            pass

        def fn1(a, b, c):
            tmp = MyClassFoo()
            if tmp.__class__.__name__ == "MyClassFoo":
                return a - b / c

        torch._dynamo.testing.standard_test(self, fn=fn1, nargs=3)

    def test_user_defined_class_python_type(self):
        class MyClass1:
            pass

        class ExampleMeta(type):
            pass

        class MyClass2(metaclass=ExampleMeta):
            pass

        def fn(x, c):
            if isinstance(c, MyClass1):
                return x + 1
            elif isinstance(c, MyClass2):
                return x + 2
            else:
                return x + 3

        x = torch.rand(3)
        opt_fn = torch._dynamo.optimize("eager")(fn)
        for c in [MyClass1, MyClass2]:
            ref = fn(x, c)
            res = opt_fn(x, c)
            self.assertTrue(same(ref, res))

    def test_super_calling_with_metaclass(self):
        class ExampleMeta(type):
            pass

        class MyClass1(metaclass=ExampleMeta):
            @classmethod
            def add(cls, x):
                return x + 1

        class MyClass2(MyClass1):
            @classmethod
            def add(cls, x):
                torch._dynamo.graph_break()
                return x + super().add(x)

        def fn(x, obj):
            return x + obj.add(x)

        x = torch.rand(3)
        obj = MyClass2()
        opt_fn = torch._dynamo.optimize("eager")(fn)
        ref = fn(x, obj)
        res = opt_fn(x, obj)
        self.assertTrue(same(ref, res))

    def test_manual_seed(self):
        def fn(a, b):
            x = a + b
            torch.manual_seed(9000)
            return x + 1

        torch._dynamo.testing.standard_test(self, fn=fn, nargs=2, expected_ops=3)

    def test_usr_cls_staticmethod(self):
        class Foo:
            @staticmethod
            def bar(a, b):
                return a + b

        def fn(a, b):
            return Foo.bar(a, b) - 1

        torch._dynamo.testing.standard_test(self, fn=fn, nargs=2)

    def test_usr_cls_classmethod(self):
        class Foo:
            @classmethod
            def bar(cls, a, b):
                return a + b

        def fn(a, b):
            return Foo.bar(a, b) - 1

        torch._dynamo.testing.standard_test(self, fn=fn, nargs=2)

    def test_dunder_methods(self):
        class Foo:
            def __init__(self, val):
                super().__init__()
                self.val = val

            def __add__(self, other):
                return Foo(self.val + other.val)

            def __mul__(self, other):
                return Foo(self.val * other.val)

            def __truediv__(self, other):
                return Foo(self.val / other.val)

            def __sub__(self, other):
                return Foo(self.val - other.val)

        def fn(a, b, c):
            return Foo(a) + Foo(b) * Foo(c) / Foo(a) - Foo(b)

        torch._dynamo.testing.standard_test(self, fn=fn, nargs=3, expected_ops=4)

    def test_function_annotation(self):
        class Variable:
            pass

        def fn(x):
            x = x / 3.0

            def inner(y: typing.List[Variable]):
                return x + 1

            return inner

        x1 = torch.randn(10)
        obj2 = fn(x1)([])

        cnts = torch._dynamo.testing.CompileCounter()
        opt_fn = torch._dynamo.optimize_assert(cnts)(fn)
        opt_fn_inner = torch._dynamo.optimize_assert(cnts)(opt_fn(x1))
        obj1 = opt_fn_inner([])
        self.assertTrue(same(obj1, obj2))
        self.assertEqual(cnts.frame_count, 2)
        self.assertEqual(cnts.op_count, 2)

    def test_nested_closure(self):
        v0 = torch.randn(10)

        def fn1():
            v1 = torch.randn(10)

            def fn2(*args, **kwargs):
                assert len(args) == 1
                assert len(kwargs) == 1
                v2 = torch.randn(10) + args[0] + kwargs["b"]

                def fn3(v3=torch.randn(10)):
                    def fn4():
                        return v0 + v1 + v2 + v3 + 1

                    return fn4

                return fn3

            return fn2(1, b=2)()

        cnts = torch._dynamo.testing.CompileCounter()
        opt_fn1 = torch._dynamo.optimize_assert(cnts)(fn1)
        tmp1 = torch._dynamo.optimize_assert(cnts)(opt_fn1())
        tmp2 = torch._dynamo.optimize_assert(cnts)(opt_fn1())
        self.assertTrue(tmp1().shape, (10,))
        self.assertTrue(same(tmp1(), tmp1()))
        self.assertFalse(same(tmp1(), tmp2()))
        self.assertEqual(cnts.frame_count, 2)
        self.assertEqual(cnts.op_count, 9)

    def test_nested_closure_mutation(self):
        def fn1():
            v1 = torch.randn(10)

            def fn2():
                v2 = torch.randn(10)

                def fn3():
                    nonlocal v1, v2
                    v1 += 1
                    v2 += 2
                    return v1 + v2

                return fn3

            rv = fn2()
            rv()
            rv()
            return rv

        torch.manual_seed(9000)
        counter1 = fn1()
        result1 = [counter1(), counter1(), counter1()]

        torch.manual_seed(9000)
        cnts = torch._dynamo.testing.CompileCounter()
        opt_fn1 = torch._dynamo.optimize_assert(cnts)(fn1)
        counter2 = torch._dynamo.optimize_assert(cnts)(opt_fn1())
        result2 = [counter2(), counter2(), counter2()]
        result1.append(counter1())
        result2.append(counter2())

        self.assertTrue(same(result1, result2))
        self.assertEqual(cnts.frame_count, 2)
        self.assertEqual(cnts.op_count, 11)

    def test_write_to_closures_in_inlining(self):
        out = []
        for use_dynamo in [False, True]:

            def make_counter():
                x = torch.randn(10)

                def counter():
                    nonlocal x
                    x = x + 1
                    return x

                return counter

            torch.manual_seed(0)
            counter = make_counter()
            if not use_dynamo:
                out.append(counter() + counter())
            else:
                cnts = torch._dynamo.testing.CompileCounter()

                @torch._dynamo.optimize(cnts, nopython=True)
                def fn(counter):
                    return counter() + counter()

                out.append(fn(counter))
                self.assertEqual(cnts.frame_count, 1)
                self.assertEqual(cnts.op_count, 3)
                self.assertFalse(same(counter() + counter(), out[-1]))

        self.assertTrue(same(out[0], out[1]))

    def test_top_package_import(self):
        def fn(x):
            import torch.fx

            assert not isinstance(x, torch.fx.Proxy)
            return torch.sin(x)

        x = torch.randn(4, 5)
        ref = fn(x)
        cnts = torch._dynamo.testing.CompileCounter()
        opt_fn = torch._dynamo.optimize_assert(cnts)(fn)
        res = opt_fn(x)
        self.assertTrue(same(ref, res))

    def test_optimize_on_module(self):
        class MockModule(torch.nn.Module):
            def __init__(self):
                super().__init__()
                self.relu = torch.nn.ReLU()

            def custom_member(self):
                # Just for checking that Dynamo returned mod object can redirect
                # to this method
                pass

            def forward(self, x):
                return self.relu(x)

        cnts1 = torch._dynamo.testing.CompileCounter()
        mod = MockModule()
        optimized_mod = torch._dynamo.optimize(cnts1, nopython=True)(mod)

        a = torch.randn(10)
        ref = mod(a)
        res = optimized_mod(a)

        optimized_mod.custom_member()

        self.assertTrue(same(ref, res))

    def test_nested_optimize_decorator(self):
        cnts2 = torch._dynamo.testing.CompileCounter()
        cnts3 = torch._dynamo.testing.CompileCounter()

        @torch._dynamo.run()
        def fn1(x):
            return torch.sin(x) * 10

        @torch._dynamo.optimize(cnts2, nopython=True)
        def fn2(x):
            return fn1(x) + 1

        @torch._dynamo.optimize(cnts3, nopython=True)
        def fn3(x):
            return torch.relu(fn2(x))

        fn3(torch.randn(4, 5))
        self.assertEqual(cnts2.frame_count, 0)
        self.assertEqual(cnts3.frame_count, 1)
        self.assertEqual(cnts3.op_count, 4)

    def test_nested_optimize_run(self):
        cnts = torch._dynamo.testing.CompileCounter()

        @torch._dynamo.optimize(cnts, nopython=True)
        def fn(x):
            return torch.relu(torch.cos(x) + torch.sin(x))

        fn(torch.randn(4))
        self.assertEqual(cnts.frame_count, 1)

        fn(torch.randn(4, 4))
        self.assertEqual(cnts.frame_count, 2)

        # Test that run works on a decorated fn
        fn = torch._dynamo.run(fn)
        fn(torch.randn(4, 4, 4))
        self.assertEqual(cnts.frame_count, 2)

    def test_nested_optimize(self):
        cnts1 = torch._dynamo.testing.CompileCounter()
        cnts2 = torch._dynamo.testing.CompileCounter()

        def fn(x):
            return torch.relu(torch.cos(x) + torch.sin(x))

        fn1 = torch._dynamo.optimize(cnts1, nopython=True)(fn)
        fn2 = torch._dynamo.optimize(cnts2, nopython=True)(fn1)

        # The first optimize in the nesting should be ignored
        fn2(torch.randn(4))
        self.assertEqual(cnts2.frame_count, 1)
        self.assertEqual(cnts1.frame_count, 0)

        # Since the fn code object is already compiled, calling fn1 should
        # directly call the compiled_fn callable.
        torch._dynamo.run()(fn1)(torch.randn(4))
        self.assertEqual(cnts1.frame_count, 0)

        # Test same behavior by reversing the calls
        torch._dynamo.reset()
        cnts1 = torch._dynamo.testing.CompileCounter()
        cnts2 = torch._dynamo.testing.CompileCounter()
        fn1 = torch._dynamo.optimize(cnts1, nopython=True)(fn)
        fn2 = torch._dynamo.optimize(cnts2, nopython=True)(fn1)
        fn1(torch.randn(4))
        self.assertEqual(cnts1.frame_count, 1)
        torch._dynamo.run()(fn2)(torch.randn(4))
        self.assertEqual(cnts2.frame_count, 0)

    @patch.object(torch._dynamo.config, "suppress_errors", True)
    def test_nested_disable_decorator(self):
        cnts = torch._dynamo.testing.CompileCounter()

        @torch._dynamo.disable()
        def fn1(x):
            return torch.sin(x) * 10

        @torch._dynamo.optimize(cnts)
        def fn2(x):
            x = x + 1
            x = x + 1
            x = fn1(x)  # graph break
            x = x + 1
            x = x + 1
            return x

        @torch._dynamo.optimize(cnts, nopython=True)
        def fn3(x):
            return fn2(x)

        fn2(torch.randn(4, 5))
        self.assertEqual(cnts.frame_count, 2)
        self.assertEqual(cnts.op_count, 4)

        try:
            fn3(torch.randn(4, 5))
            self.assertFalse(True)
        except torch._dynamo.exc.Unsupported as e:
            self.assertIn("call torch._dynamo.disable() wrapped function", str(e))

    def test_graph_break(self):
        cnts = torch._dynamo.testing.CompileCounter()

        @torch._dynamo.optimize(cnts)
        def fn(x):
            x = torch.cos(x)
            x = torch.cos(x)
            torch._dynamo.graph_break()
            x = torch.cos(x)
            x = torch.cos(x)
            graph_break()
            x = torch.cos(x)
            x = torch.cos(x)
            return x

        fn(torch.randn(4, 5))
        self.assertEqual(cnts.frame_count, 3)
        self.assertEqual(cnts.op_count, 6)

    def test_torch_size(self):
        cnts = torch._dynamo.testing.CompileCounter()

        def fn(x):
            output_size = torch.Size([10, 10])
            x = x.view(*output_size)
            return (x,)

        x = torch.randn(100, requires_grad=True)
        x_clone = x.clone()
        ref = fn(x)

        opt_fn = torch._dynamo.optimize(cnts, nopython=True)(fn)
        res = opt_fn(x_clone)

        self.assertTrue(same(ref, res))

<<<<<<< HEAD
=======
    def test_size_dim(self):
        cnts = torch._dynamo.testing.CompileCounter()

        def fn(x, dim):
            return x.size(dim=dim)

        opt_fn = torch._dynamo.optimize(cnts, nopython=True)(fn)
        x = torch.empty([4, 9, 8])
        self.assertTrue(opt_fn(x, 1) == 9)
        self.assertTrue(opt_fn(x, -2) == 9)

    def test_stride_dim(self):
        cnts = torch._dynamo.testing.CompileCounter()

        def fn(x, dim):
            return x.stride(dim=dim)

        opt_fn = torch._dynamo.optimize(cnts, nopython=True)(fn)
        x = torch.empty([4, 9, 8])
        self.assertTrue(opt_fn(x, 0) == 72)
        self.assertTrue(opt_fn(x, -2) == 8)

>>>>>>> 97711ac6
    def test_torch_seed(self):
        cnts = torch._dynamo.testing.CompileCounter()

        def fn(x):
            attention_seed = int(torch.seed() % sys.maxsize)
            torch.manual_seed(attention_seed)
            return (x,)

        x = torch.randn(100, requires_grad=True)
        ref = fn(x)

        opt_fn = torch._dynamo.optimize(cnts, nopython=True)(fn)
        res = opt_fn(x)

        self.assertTrue(same(ref, res))

    def test_is_tensor_like(self):
        cnts = torch._dynamo.testing.CompileCounter()

        def f(x):
            if torch.overrides.is_tensor_like(x):
                return (x * 2,)
            return (torch.ones(10) + x,)

        x = torch.randn(10)
        ref0 = f(x)
        ref1 = f(4)
        opt_f = torch._dynamo.optimize(cnts, nopython=True)(f)
        res0 = opt_f(x)
        res1 = opt_f(4)
        self.assertTrue(same(ref0, res0))
        self.assertTrue(same(ref1, res1))

    def test_is_tensor_like2(self):
        class MyTensor:
            @classmethod
            def __torch_function__(cls, func, types, args=(), kwargs=None):
                if kwargs is None:
                    kwargs = {}

                if func is torch.max:
                    return torch.tensor(123)
                return func(*args, **kwargs)

        def fn(x):
            if torch.overrides.is_tensor_like(x):
                return torch.max(x)
            else:
                return torch.zeros(1)

        x = MyTensor()
        ref0 = fn(x)
        ref1 = fn(4)
        opt_fn = torch._dynamo.optimize("eager")(fn)
        res0 = opt_fn(x)
        res1 = opt_fn(4)
        self.assertTrue(same(ref0, res0))
        self.assertTrue(same(ref1, res1))

    def test_tensor_data(self):
        def fn(x, y):
            return x[y.data]

        x = torch.rand(8)
        y = torch.ones(8).to(torch.int)
        ref = fn(x, y)
        opt_fn = torch._dynamo.optimize("eager", nopython=True)(fn)
        res = opt_fn(x, y)
        self.assertTrue(same(ref, res))

    def test_tensor_layout(self):
        def fn(x):
            return torch.zeros(
                [x.size()[0], x.size()[1]],
                dtype=x.dtype,
                layout=x.layout,
                device=x.device,
            )

        x = torch.rand(2, 3)
        ref = fn(x)
        opt_fn = torch._dynamo.optimize("eager", nopython=True)(fn)
        res = opt_fn(x)
        self.assertTrue(same(ref, res))

    def test_version_ci(self):
        # temporary test to check that the ci torch version is set correctly
        self.assertTrue(hasattr(torch, "_subclasses"))

    @unittest.skipIf(not torch.cuda.is_available(), "requires cuda")
    def test_rand(self):
        cnts = torch._dynamo.testing.CompileCounter()
        device = "cuda"

        def fn():
            return torch.randn(10, device=device)

        torch.manual_seed(10)
        ref_run1 = fn()

        torch.manual_seed(10)
        ref_run2 = fn()
        self.assertTrue(same(ref_run1, ref_run2))

        torch.manual_seed(10)
        opt_fn = torch._dynamo.optimize(cnts, nopython=True)(fn)
        res = opt_fn()

        self.assertTrue(same(res, ref_run1))

    def test_slice_input(self):
        cnts = torch._dynamo.testing.CompileCounter()

        def getitem(a, idx):
            if isinstance(idx, slice):
                return (
                    torch.zeros(1),
                    a[idx]
                    + [
                        100,
                    ],
                )
            else:
                return (torch.zeros(1), a[idx])

        layers = list(range(10))
        ref0 = getitem(layers, slice(0, 2, 1))
        ref1 = getitem(layers, 2)
        ref2 = getitem(layers, slice(3, 8, 2))
        opt_getitem = torch._dynamo.optimize(cnts, nopython=True)(getitem)
        res0 = opt_getitem(layers, slice(0, 2, 1))
        res1 = opt_getitem(layers, 2)
        res2 = opt_getitem(layers, slice(3, 8, 2))

        self.assertTrue(ref0 == res0)
        self.assertTrue(ref1 == res1)
        self.assertTrue(ref2 == res2)

    def test_grad(self):
        cnts = torch._dynamo.testing.CompileCounter()

        def fn(a, b):
            out = a * b
            out.sum().backward()
            real_out = torch.sigmoid(a.grad + b)
            return real_out

        inps = [torch.randn(4, requires_grad=True) for _ in range(2)]
        for inp in inps:
            inp.grad = None
        ref = fn(*inps)

        for inp in inps:
            inp.grad = None
        opt_fn = torch._dynamo.optimize(cnts)(fn)
        res = opt_fn(*inps)

        self.assertTrue(same(ref, res))

    @unittest.skipIf(sys.version_info < (3, 10), "use linetable when python >= 3.10")
    def test_linetable_writer(self):
        def fn():
            a = 10
            b = 20
            c = a + b
            f = "linetable_writer"
            return f"Test if {f} generates correct co_linetable: {c}"

        inst = dis.get_instructions(fn)
        result = bytecode_transformation.assemble(inst, fn.__code__.co_firstlineno)
        self.assertTrue(result[1] == fn.__code__.co_linetable)

    @unittest.skipIf(sys.version_info >= (3, 10), "use lnotab when python < 3.10")
    def test_lnotab_writer(self):
        def fn():
            a = 10
            b = 20
            c = a + b
            f = "lnotab_writer"
            return f"Test if {f} generates correct co_lnotab: {c}"

        inst = dis.get_instructions(fn)
        result = bytecode_transformation.assemble(inst, fn.__code__.co_firstlineno)
        self.assertTrue(result[1] == fn.__code__.co_lnotab)

    def test_torch_profiler(self):
        # wrap torch.profiler.* as NullContextVariable and do nothing
        def fn(x):
            y = x**2
            with torch.profiler.profile():
                y = y + 2
                with torch.profiler.record_function("my_function"):
                    z = y**3
                    z.tolist()  # graph break
                    z = z + 1
            return z

        x = torch.randn((2, 2), requires_grad=True)
        ref = fn(x)
        cnts = torch._dynamo.testing.CompileCounter()
        opt_fn = torch._dynamo.optimize(cnts)(fn)
        res = opt_fn(x)
        self.assertTrue(same(ref, res))
        self.assertEqual(cnts.frame_count, 2)

    def test_autograd_profiler(self):
        # wrap torch.autograd.profiler.* as NullContextVariable and do nothing
        def fn(x):
            y = x**2
            with torch.autograd.profiler.profile():
                y = y + 2
                with torch.autograd.profiler.record_function("my_function"):
                    z = y**3
                    z.tolist()  # graph break
                    z = z + 1
            return z

        x = torch.randn((2, 2), requires_grad=True)
        ref = fn(x)
        cnts = torch._dynamo.testing.CompileCounter()
        opt_fn = torch._dynamo.optimize(cnts)(fn)
        res = opt_fn(x)
        self.assertTrue(same(ref, res))
        self.assertEqual(cnts.frame_count, 2)

    def test_profiler_cache_lookup(self):
        def fn(x):
            y = x**2
            y = y + 2
            z = y**3
            return z

        x = torch.randn((2, 2), requires_grad=True)
        ref = fn(x)
        opt_fn = torch.compile(fn, backend="aot_eager")

        # warmup
        opt_fn(x)

        # whenver we enter the profiler context, hooks are automatically registered
        with torch.autograd.profiler.profile() as prof:
            res = opt_fn(x)
        events = list(
            filter(
                lambda event: event.name == "TorchDynamo Cache Lookup",
                prof.function_events,
            )
        )

        self.assertTrue(same(ref, res))
        self.assertTrue(
            len(events) == 1, "Expected one lookup profiler event for one opt_fn run"
        )

        with torch.autograd.profiler.profile() as prof:
            # just make sure the disable functionality works
            _enable_dynamo_cache_lookup_profiler(False)
            res = opt_fn(x)
        events = list(
            filter(
                lambda event: event.name == "TorchDynamo Cache Lookup",
                prof.function_events,
            )
        )

        self.assertTrue(same(ref, res))
        self.assertTrue(len(events) == 0, "Expected disabled profiling")

    @unittest.skipIf(not torch.cuda.is_available(), "requires cuda")
    def test_cuda_stream_context_manager1(self):
        def fn(x):
            s = torch.cuda.Stream()
            x = torch.mul(x, 5)
            x = torch.add(x, 2)
            with torch.cuda.stream(s):
                x = torch.relu(x)
            x = torch.add(x, 1)
            x = torch.cos(x)
            return x

        x = torch.randn((2, 2))
        ref = fn(x)
        cnts = torch._dynamo.testing.CompileCounter()
        opt_fn = torch._dynamo.optimize(cnts, nopython=True)(fn)
        res = opt_fn(x)
        self.assertTrue(same(ref, res))
        self.assertEqual(cnts.frame_count, 1)
        self.assertEqual(cnts.op_count, 9)

    @unittest.skipIf(not torch.cuda.is_available(), "requires cuda")
    def test_cuda_stream_context_manager2(self):
        def fn(x, s):
            x = torch.mul(x, 5)
            x = torch.add(x, 2)
            with torch.cuda.stream(s):
                x = torch.relu(x)
            x = torch.add(x, 1)
            x = torch.cos(x)
            return x

        x = torch.randn((2, 2))
        s = torch.cuda.Stream()
        ref = fn(x, s)
        cnts = torch._dynamo.testing.CompileCounter()
        opt_fn = torch._dynamo.optimize(cnts, nopython=True)(fn)
        res = opt_fn(x, s)
        self.assertTrue(same(ref, res))
        self.assertEqual(cnts.frame_count, 1)
        self.assertEqual(cnts.op_count, 8)

    def test_autograd_profiler_enabled(self):
        def fn(x):
            if torch.autograd._profiler_enabled():
                return x + 1
            else:
                return x - 1

        x = torch.randn((2, 2), requires_grad=True)
        cnts = torch._dynamo.testing.CompileCounter()
        opt_fn = torch._dynamo.optimize(cnts)(fn)

        if torch.autograd._profiler_enabled():
            torch.autograd._disable_profiler()
        assert not torch.autograd._profiler_enabled()
        ref = fn(x)
        res = opt_fn(x)
        self.assertTrue(same(ref, res))

        with torch.autograd.profiler.profile():
            assert torch.autograd._profiler_enabled()
            ref = fn(x)
            res = opt_fn(x)
            self.assertTrue(same(ref, res))

    def test_tensor_is_contiguous(self):
        def fn(x):
            input = torch.randn((1, 16, 1, 1))
            weight = torch.randn((8, 16, 3, 3))
            weight = weight.to(memory_format=x)
            output = torch.conv2d(input, weight, None, (2, 1), (1, 1), (1, 1), 1)
            return output.is_contiguous(memory_format=x)

        opt_fn = torch._dynamo.optimize("eager")(fn)
        for x in [torch.contiguous_format, torch.channels_last]:
            self.assertEqual(fn(x), opt_fn(x))

    def test_python_slice(self):
        def f1(input):
            y = 0
            for i, x in enumerate(input[2:], 1):
                y = y + x
            return y

        def f2(input):
            y = 0
            for i, x in enumerate(input.shape[2:], 1):
                y = y + x
            return y

        cnts = torch._dynamo.testing.CompileCounter()
        opt_f1 = torch._dynamo.optimize(cnts)(f1)
        opt_f2 = torch._dynamo.optimize(cnts)(f2)
        res1 = opt_f1([1, 2, 3, 5])
        res2 = opt_f2(torch.rand([2, 3, 4, 5]))

        self.assertEqual(res1, 8)
        self.assertEqual(res2, 9)

    def test_enum_as_dict_key(self):
        class MyEnum(enum.Enum):
            FOO = 10
            BAR = 20

        def fn(x):
            y = x + 2
            z = {
                MyEnum.FOO: torch.tensor(1),
                MyEnum.BAR: 10,
                "MyEnum.BAR": torch.tensor(8),
                5: torch.rand(3),
            }
            torch._dynamo.graph_break()
            a = z[MyEnum.FOO] + z["MyEnum.BAR"]
            b = y * 2
            return a, b

        cnts = torch._dynamo.testing.CompileCounter()
        opt_fn = torch._dynamo.optimize(cnts)(fn)
        for _ in range(10):
            x = torch.rand(3)
            ref = fn(x)
            res = opt_fn(x)
            self.assertTrue(same(ref, res))
        self.assertEqual(cnts.frame_count, 2)

    def test_const_dict_variable_python_type(self):
        from torch._dynamo.variables import ConstantVariable, ConstDictVariable

        d1 = {"a": ConstantVariable(10), "b": ConstantVariable(20)}
        d2 = collections.OrderedDict(
            [("x", ConstantVariable(12)), ("y", ConstantVariable(22))]
        )
        self.assertEqual(ConstDictVariable(d1, dict).python_type(), dict)
        self.assertEqual(
            ConstDictVariable(d2, collections.OrderedDict).python_type(),
            collections.OrderedDict,
        )

    def test_builtin_subclasses_as_method_on_class_type(self):
        class Foo:
            def __init__(self, name):
                self.ame_ = name

            def get_name(self):
                return "Foo " + self.name_

        class Bar(Foo):
            def __init__(self, name):
                self.name_ = name

            def get_name(self):
                return "Bar " + self.name_

        class Baz(Foo):
            def __init__(self, name):  # noqa: B903
                self.name_ = name

            def get_name(self):
                return "Baz " + self.name_

        subs_of_foo_reg = Foo.__subclasses__()

        counter = CompileCounter()

        @torch._dynamo.optimize_assert(counter)
        def fn():
            return Foo.__subclasses__()

        subs_of_foo_optim = fn()

        self.assertEqual(len(subs_of_foo_reg), 2)
        self.assertEqual(subs_of_foo_reg, subs_of_foo_optim)

    def test_builtin_subclasses_as_method_on_var(self):
        class Foo:
            def __init__(self, name):
                self.name_ = name

            def get_name(self):
                return "Foo " + self.name_

        class Bar(Foo):
            def __init__(self, name):
                self.name_ = name

            def get_name(self):
                return "Bar " + self.name_

        class Baz(Bar):
            def __init__(self, name):
                self.name_ = name

            def get_name(self):
                return "Baz " + self.name_

        subs_of_foo_reg = Foo.__subclasses__()
        sub_of_foo_subclass_var_reg = subs_of_foo_reg[0].__subclasses__()

        sub_of_foo_subclass_var_optim = list()
        counter = CompileCounter()

        @torch._dynamo.optimize_assert(counter)
        def fn():
            return Foo.__subclasses__()

        @torch._dynamo.optimize_assert(counter)
        def fn_single(subs_of_foo_optim):
            return subs_of_foo_optim[0].__subclasses__()

        subs_of_foo_optim = fn()
        sub_of_foo_subclass_var_optim = fn_single(subs_of_foo_optim)

        self.assertEqual(len(sub_of_foo_subclass_var_optim), 1)
        self.assertEqual(sub_of_foo_subclass_var_optim, sub_of_foo_subclass_var_reg)

    def test_enum_no_graphbreaks(self):
        class Foo(enum.Enum):
            FOO = 0
            BAR = 1

        def fn(x, foo):
            if foo is Foo.FOO:
                x = torch.add(x, 1.0)
            x = torch.mul(x, 1.0)
            return x

        x = torch.randn(1)
        cnts = torch._dynamo.testing.CompileCounter()
        opt_fn = torch._dynamo.optimize(cnts, nopython=True)(fn)
        opt_fn(x, Foo.FOO)
        self.assertEqual(cnts.op_count, 2)

        torch._dynamo.reset()
        cnts = torch._dynamo.testing.CompileCounter()
        opt_fn = torch._dynamo.optimize(cnts, nopython=True)(fn)
        opt_fn(x, Foo.BAR)
        self.assertEqual(cnts.op_count, 1)

    def test_id_of_nn_module(self):
        class M(torch.nn.Module):
            def forward(self, x, ref_id):
                self_id = id(self)
                if self_id == ref_id:
                    x = torch.mul(x, 1.0)
                x = torch.add(x, 1.0)
                return x

        m = M().eval()
        data = torch.randn(1)
        cnts = torch._dynamo.testing.CompileCounter()
        correct_ref_id = id(m)
        opt_m = torch._dynamo.optimize(cnts, nopython=True)(m)
        opt_m(data, correct_ref_id)
        # Extra op is the recorded equality test (although once
        # the trace is flattened this is dead!)
        self.assertEqual(cnts.op_count, ifunspec(3, 2))

        torch._dynamo.reset()
        cnts = torch._dynamo.testing.CompileCounter()
        incorrect_ref_id = id(m) + 1
        opt_m = torch._dynamo.optimize(cnts, nopython=True)(m)
        opt_m(data, incorrect_ref_id)
        self.assertEqual(cnts.op_count, ifunspec(2, 1))

    def test_inline_func_jump_on_tensor_condition(self):
        def f1(input):
            if input == 0:
                return input + 1
            else:
                return input + 2

        def f2(input):
            return f1(input)

        cnts = torch._dynamo.testing.CompileCounter()
        opt_f2 = torch._dynamo.optimize(cnts)(f2)
        res1 = opt_f2(torch.tensor([1.0]))
        res2 = opt_f2(torch.tensor([0.0]))

        self.assertEqual(res1, 3)
        self.assertEqual(res2, 1)

    def test_frozenset_torch_func_contains(self):
        funcs = frozenset([torch.add])

        def fn(x, func):
            if func in funcs:
                x = torch.add(x, 1.0)
            x = torch.mul(x, 1.0)
            return x

        x = torch.randn(1)
        cnts = torch._dynamo.testing.CompileCounter()
        opt_fn = torch._dynamo.optimize(cnts, nopython=True)(fn)
        opt_fn(x, torch.add)
        self.assertEqual(cnts.op_count, 2)

        torch._dynamo.reset()
        cnts = torch._dynamo.testing.CompileCounter()
        opt_fn = torch._dynamo.optimize(cnts, nopython=True)(fn)
        opt_fn(x, torch.mul)
        self.assertEqual(cnts.op_count, 1)

    def test_inline_list_mutation(self):
        def f1(x):
            x.append(torch.ones(8))
            return x

        def f2():
            x = [torch.ones(6)]
            f1(x)
            return x

        res1 = f2()
        cnts = torch._dynamo.testing.CompileCounter()
        opt_f2 = torch._dynamo.optimize(cnts)(f2)
        res2 = opt_f2()
        self.assertTrue(same(res1, res2))

    def test_inline_dict_mutation(self):
        def f1(d):
            d["c"] = d["a"] + d.pop("b")
            return d

        def f2():
            d = {"a": torch.ones(5), "b": torch.ones(5)}
            f1(d)
            return d

        res1 = f2()
        cnts = torch._dynamo.testing.CompileCounter()
        opt_f2 = torch._dynamo.optimize(cnts)(f2)
        res2 = opt_f2()
        self.assertTrue(same(res1, res2))

    def test_recursive_inline_list_mutation(self):
        def f1(x, y):
            x.append(torch.tensor([1.1]))
            y.append(torch.tensor([1.2]))
            return x, y

        def f2(x, y):
            x.append(torch.tensor([2.1]))
            y.append(torch.tensor([2.2]))
            f1(x, y)
            return x, y

        def f3(x):
            x.append(torch.tensor([3.1]))
            y = [torch.tensor([3.2])]
            f2(x, y)
            return x, y

        def f4():
            x = [torch.tensor([4.1])]
            return f3(x)

        res1 = f4()
        cnts = torch._dynamo.testing.CompileCounter()
        opt_f4 = torch._dynamo.optimize(cnts)(f4)
        res2 = opt_f4()
        self.assertTrue(same(res1, res2))

    def test_disallow_in_graph(self):
        cnts = torch._dynamo.testing.CompileCounter()

        @torch._dynamo.optimize(cnts)
        def fn(a):
            x = torch.add(a, 1)
            x = torch.add(x, 1)
            x = torch.sub(x, 1)
            x = torch.add(x, 1)
            x = torch.add(x, 1)
            return x

        torch._dynamo.disallow_in_graph(torch.sub)
        fn(torch.randn(10))
        torch._dynamo.allow_in_graph(torch.sub)

        # check for graph break on sub
        self.assertEqual(cnts.frame_count, 2)
        self.assertEqual(cnts.op_count, 4)

    def test_allow_in_graph(self):
        cnts = torch._dynamo.testing.CompileCounter()

        @torch._dynamo.optimize(cnts)
        def fn(a):
            x = torch.add(a, 1)
            x = torch.add(x, 1)
            x = my_custom_function(x)
            x = torch.add(x, 1)
            x = torch.add(x, 1)
            return x

        torch._dynamo.allow_in_graph(my_custom_function)
        fn(torch.randn(10))
        torch._dynamo.disallow_in_graph(my_custom_function)

        # check for no graph break
        self.assertEqual(cnts.frame_count, 1)
        self.assertEqual(cnts.op_count, 5)

    def test_sample_input(self):
        from torch.testing._internal.common_methods_invocations import SampleInput

        def fn(sample):
            if isinstance(sample.input, torch.Tensor):
                return sample.input * 2
            return torch.zeros(())

        sample = SampleInput(torch.ones(2))
        ref = fn(sample)

        opt_fn = torch._dynamo.optimize("eager")(fn)
        res = opt_fn(sample)

        self.assertTrue(same(ref, res))

    def test_release_input_memory(self):
        x = torch.rand([4])
        x_ref = weakref.ref(x)

        cnts = torch._dynamo.testing.CompileCounter()

        @torch._dynamo.optimize(cnts)
        def foo(x):
            return x + x

        out = foo(x)
        self.assertTrue(same(out, x + x))
        del x
        self.assertIs(x_ref(), None)

    def test_release_module_memory(self):
        mod = torch.nn.Linear(10, 10)
        x = torch.rand([10, 10])
        mod_weight_ref = weakref.ref(mod.weight)
        mod_ref = weakref.ref(mod)

        # Modules that are passed into torch._dynamo optimized functions
        # will normally be held onto through the generated GraphModule,
        # which contains the modules. remove the reference in this backend
        # and test that no additional references are being held.
        class NoLeakBackend:
            def __call__(self, gm: torch.fx.GraphModule, example_inputs):
                gm.mod = None

                def foo(*args, **kwargs):
                    return (1,)

                return foo

        no_leak_backend = NoLeakBackend()

        @torch._dynamo.optimize(no_leak_backend)
        def foo(mod, x):
            return mod(x)

        foo(mod, x)
        del mod
        del x
        self.assertIsNone(mod_ref(), None)
        self.assertIsNone(mod_weight_ref(), None)

    def test_update_locals_and_stack_uses_shared_cache(self):
        def fn(x):
            perm = [0, 3, 5]
            perm = list(range(min(perm))) + perm
            perm.extend(i for i in range(x.dim()) if i not in perm)
            return perm

        x = torch.rand([2, 2, 2, 2, 2, 2])
        res1 = fn(x)
        cnts = torch._dynamo.testing.CompileCounter()
        opt_fn = torch._dynamo.optimize(cnts)(fn)
        res2 = opt_fn(x)
        self.assertTrue(same(res1, res2))

    def test_dict_reconstruct_keeps_original_order(self):
        def fn():
            modules = collections.OrderedDict([("act", torch.nn.ReLU())])
            module_dict = torch.nn.ModuleDict(modules)

            next_modules = {"fc4": torch.nn.Linear(5, 6), "act3": torch.nn.Sigmoid()}
            modules.update(next_modules.items())
            module_dict.update(next_modules)
            return modules, module_dict

        cnts = torch._dynamo.testing.CompileCounter()
        opt_fn = torch._dynamo.optimize(cnts)(fn)
        modules, module_dict = opt_fn()

        self.assertEqual(len(module_dict), len(modules))
        for k1, m2 in zip(modules, module_dict.children()):
            self.assertTrue(modules[k1] is m2)

    def test_side_effects_codegen_update_mutated(self):
        # codegen to update mutated variables with side effect
        # should after stack value's codegen
        def f1(x):
            alist = [x]
            alist.append(x + 1)
            alist[0].sum().item()  # graph break
            res = alist.pop()
            res.sum().item()  # graph break
            return res

        def f2(a, b):
            d = {"a": a + 1, "b": b + 2}
            x = d.pop("b")
            x.sum().item()  # graph break
            y = d["a"] + x
            y.sum().item()  # graph break
            d["c"] = y
            return d

        x = torch.rand([2, 3])
        a = torch.rand([5, 6])
        b = torch.rand([5, 6])
        res11 = f1(x)
        res21 = f2(a, b)
        cnts = torch._dynamo.testing.CompileCounter()
        opt_f1 = torch._dynamo.optimize(cnts)(f1)
        opt_f2 = torch._dynamo.optimize(cnts)(f2)
        res12 = opt_f1(x)
        res22 = opt_f2(a, b)
        self.assertTrue(same(res11, res12))
        self.assertTrue(same(res21, res22))

    def test_list_append_return_none(self):
        def fn(x):
            alist = []
            blist = alist.append(x + 1)
            return alist, blist

        x = torch.tensor([2.3])
        res = fn(x)
        cnts = torch._dynamo.testing.CompileCounter()
        opt_fn = torch._dynamo.optimize(cnts)(fn)
        res2 = opt_fn(x)
        self.assertEqual(res, res2)

    def test_tensor_types(self):
        def fn(dtype, tensor_type):
            x = torch.empty(4, dtype=dtype)
            assert isinstance(x, tensor_type)

        opt_fn = torch._dynamo.optimize("eager")(fn)
        opt_fn(torch.float32, torch.FloatTensor)
        opt_fn(torch.float64, torch.DoubleTensor)
        opt_fn(torch.float16, torch.HalfTensor)
        opt_fn(torch.bfloat16, torch.BFloat16Tensor)
        opt_fn(torch.uint8, torch.ByteTensor)
        opt_fn(torch.int8, torch.CharTensor)
        opt_fn(torch.int64, torch.LongTensor)
        opt_fn(torch.int, torch.IntTensor)
        opt_fn(torch.int16, torch.ShortTensor)
        opt_fn(torch.bool, torch.BoolTensor)

    def test_nan(self):
        def f(x, n):
            return x * 2 + n

        x = torch.randn(4)
        n = float("nan")

        cnts = torch._dynamo.testing.CompileCounter()
        opt_f = torch._dynamo.optimize(cnts)(f)
        opt_f(x, n)
        opt_f(x, n)
        self.assertEqual(cnts.frame_count, 1)

    @patch.object(torch._dynamo.config, "dynamic_shapes", True)
    @patch.object(torch._dynamo.config, "capture_scalar_outputs", True)
    def test_item(self):
        class MyMod(torch.nn.Module):
            def forward(self, x):
                z = torch.max(x)
                return z.int().item()

        x = torch.tensor([[10.6763, 11.7445, -2.2369]])
        model = MyMod()
        y = torch._dynamo.optimize("eager", nopython=True)(model)(x)

        self.assertEqual(y, 11)

    @patch.object(torch._dynamo.config, "dynamic_shapes", True)
    @patch.object(torch._dynamo.config, "capture_scalar_outputs", True)
    def test_item_changes(self):
        class MyMod(torch.nn.Module):
            def forward(self, x):
                z = torch.max(x)
                return z.int().item()

        x = torch.tensor([[10.6763, 11.7445, -2.2369]])
        model = MyMod()
        opt_model = torch._dynamo.optimize("eager", nopython=True)(model)
        y = opt_model(x)
        z = opt_model(torch.tensor([[y - 5, y + 10, y + 50]]))

        self.assertEqual(y, 11)
        self.assertEqual(z, 61)

    @patch.object(torch._dynamo.config, "dynamic_shapes", True)
    @patch.object(torch._dynamo.config, "capture_scalar_outputs", True)
    def test_item_changes_new_shape(self):
        class MyMod(torch.nn.Module):
            def forward(self, x):
                z = torch.max(x)
                return z.int().item()

        x = torch.tensor([[10.6763, 11.7445, -2.2369]])
        model = MyMod()
        opt_model = torch._dynamo.optimize("eager", nopython=True)(model)
        y = opt_model(x)
        z = opt_model(torch.tensor([[y - 5, y + 50], [y + 5, y - 50]]))

        self.assertEqual(y, 11)
        self.assertEqual(z, 61)

    def test_cross_entropy_loss_fancy_ctor(self):
        output = None
        rand_5 = torch.randn(5)
        rand_3_5 = torch.randn(3, 5)
        target = torch.empty(3, dtype=torch.long).random_(5)

        loss = torch.nn.CrossEntropyLoss(
            weight=rand_5, reduce=False, label_smoothing=0.5
        )
        opt_loss = torch._dynamo.optimize("eager", nopython=True)(loss)
        input = rand_3_5
        dynamo_output = opt_loss(input, target)

        loss = torch.nn.CrossEntropyLoss(
            weight=rand_5, reduce=False, label_smoothing=0.5
        )
        input = rand_3_5
        output = loss(input, target)

        self.assertTrue(torch.allclose(dynamo_output, output))

    def test_cross_entropy_loss_simple_ctor(self):
        output = None
        rand_3_5 = torch.randn(3, 5)
        target = torch.empty(3, dtype=torch.long).random_(5)

        loss = torch.nn.CrossEntropyLoss()
        opt_loss = torch._dynamo.optimize("eager", nopython=True)(loss)
        input = rand_3_5
        dynamo_output = opt_loss(input, target)

        loss = torch.nn.CrossEntropyLoss()
        input = rand_3_5
        output = loss(input, target)

        self.assertTrue(torch.allclose(dynamo_output, output))

    def test_nn_functional_reduction(self):
        def fn(loss, reduction):
            reduction_enum = F._Reduction.get_enum(reduction)
            if reduction_enum == 0:
                return loss
            elif reduction_enum == 1:
                return loss.mean()
            elif reduction_enum == 2:
                return loss.sum()

        x = torch.rand([3, 5])
        y = "mean"
        ref = fn(x, y)
        opt_fn = torch._dynamo.optimize("eager", nopython=True)(fn)
        res = opt_fn(x, y)
        self.assertTrue(torch.allclose(ref, res))

    def test_large_reduction_list(self):
        dtype = torch.float32
        device = "cpu"

        def check_sum_all(tensor: torch.Tensor) -> None:
            pylist = tensor.reshape(-1).tolist()
            self.assertTrue(same(tensor.sum(), torch.tensor(sum(pylist))))

        check_sum_all(torch.randn(200000, dtype=dtype, device=device))

    def test_raise_on_backend_error(self):
        def my_compiler(gm, _):
            raise RuntimeError("duck!")

        @torch._dynamo.optimize(my_compiler)
        def fn(a, b):
            return a + b / (a - b)

        self.assertRaises(
            torch._dynamo.exc.BackendCompilerFailed,
            lambda: fn(torch.randn(10), torch.randn(10)),
        )

    def test_named_parameters(self):
        n_embd = 768
        block_size = 128
        vocab_size = 65
        embd_pdrop = 0.1

        class MyModel2(torch.nn.Module):
            def __init__(self):
                super().__init__()
                self.tok_emb = torch.nn.Embedding(vocab_size, n_embd)
                self.pos_emb = torch.nn.Parameter(torch.zeros(1, block_size, n_embd))
                self.drop = torch.nn.Dropout(embd_pdrop)

            def forward(self, x):
                return x

        class MyModel(torch.nn.Module):
            def __init__(self):
                super().__init__()
                self.tok_emb = torch.nn.Embedding(vocab_size, n_embd)
                self.pos_emb = torch.nn.Parameter(torch.zeros(1, block_size, n_embd))
                self.drop = torch.nn.Dropout(embd_pdrop)
                self.submod2 = MyModel2()

            def forward(self, x):
                return x

        # Regular
        params = []
        mod = MyModel()
        actual_params = list(mod.named_parameters())

        @torch._dynamo.optimize("eager", nopython=True)
        def fn():
            return list(mod.named_parameters())

        params = fn()

        self.assertEqual(len(actual_params), len(params))
        for idx in range(len(params)):
            k_a, v_a = actual_params[idx]
            k, v = params[idx]
            self.assertEqual(k_a, k)
            self.assertTrue(torch.allclose(v_a, v))

        # Prefix
        params = []
        mod = MyModel()
        actual_params = list(mod.named_parameters(prefix="foo"))

        @torch._dynamo.optimize("eager", nopython=True)
        def fn1():
            return list(mod.named_parameters(prefix="foo"))

        params = fn1()

        self.assertEqual(len(actual_params), len(params))
        for idx in range(len(params)):
            k_a, v_a = actual_params[idx]
            k, v = params[idx]
            self.assertEqual(k_a, k)
            self.assertTrue(torch.allclose(v_a, v))

    def test_module_complex_iter(self):
        n_embd = 768
        block_size = 128
        vocab_size = 65
        embd_pdrop = 0.1

        class FakeGPT(torch.nn.Module):
            def __init__(self):
                super().__init__()
                self.tok_emb = torch.nn.Embedding(vocab_size, n_embd)
                self.pos_emb = torch.nn.Parameter(torch.zeros(1, block_size, n_embd))
                self.drop = torch.nn.Dropout(embd_pdrop)
                self.ln_f = torch.nn.LayerNorm(n_embd)
                self.head = torch.nn.Linear(n_embd, vocab_size, bias=False)

                self.block_size = block_size
                self.names = []

            def forward(self, idx, targets=None):
                b, t = idx.size()
                assert (
                    t <= self.block_size
                ), "Cannot forward, model block size is exhausted."

                # forward the GPT model
                token_embeddings = self.tok_emb(
                    idx
                )  # each index maps to a (learnable) vector
                position_embeddings = self.pos_emb[
                    :, :t, :
                ]  # each position maps to a (learnable) vector
                x = self.drop(token_embeddings + position_embeddings)
                x = self.blocks(x)
                x = self.ln_f(x)
                logits = self.head(x)

                # if we are given some desired targets also calculate the loss
                loss = None
                if targets is not None:
                    loss = F.cross_entropy(
                        logits.view(-1, logits.size(-1)), targets.view(-1)
                    )

                return logits, loss

            def foo(self, memo=None, prefix="", remove_duplicate=False):
                for mn, m in self.named_modules(
                    memo=memo, prefix=prefix, remove_duplicate=remove_duplicate
                ):
                    for pn, p in self.named_parameters():
                        fpn = "%s.%s" % (mn, pn) if mn else pn
                        self.names.append(fpn)

        # Test plain recurse
        model_a = FakeGPT()
        model_a.foo()
        a_names = model_a.names

        model_b = FakeGPT()
        opt_model_b = torch._dynamo.optimize("eager", nopython=True)(model_b)
        opt_model_b.foo()

        self.assertEqual(a_names, model_b.names)

        # Test with prefix
        model_a = FakeGPT()
        model_a.foo(prefix="abc")
        a_names = model_a.names

        model_b = FakeGPT()
        opt_model_b = torch._dynamo.optimize("eager", nopython=True)(model_b)
        opt_model_b.foo(prefix="abc")

        self.assertEqual(a_names, model_b.names)

    def test_numpy_variable_isinstance(self):
        def fn(x, m):
            if isinstance(m, np.ndarray):
                return x + 1
            else:
                return x - 1

        x = torch.tensor([2.3])
        m = np.array([1, 2, 3])
        ref = fn(x, m)
        cnts = torch._dynamo.testing.CompileCounter()
        opt_fn = torch._dynamo.optimize(cnts)(fn)
        res = opt_fn(x, m)
        self.assertEqual(ref, res)

    def test_tensor_dot_grad_no_graph_break(self):
        def fn(a, b):
            y = 3 * a**3 - b**2
            y.backward(gradient=torch.tensor([1.0, 1.0]))
            b.grad.zero_()
            return a.grad, b.grad

        a = torch.tensor([2.0, 3.0], requires_grad=True)
        b = torch.tensor([6.0, 4.0], requires_grad=True)
        cnts = torch._dynamo.testing.CompileCounter()
        opt_fn = torch._dynamo.optimize(cnts)(fn)
        _, b_grad = opt_fn(a, b)
        self.assertTrue(same(b_grad, torch.tensor([0.0, 0.0])))
        self.assertEqual(cnts.frame_count, 2)

    def test_torch_nn_parameter_isinstance(self):
        def fn(x):
            a = torch.nn.Parameter(torch.rand(2, 3))
            if isinstance(a, torch.Tensor):
                return x + 1
            else:
                return x - 1

        x = torch.tensor([2.5])
        ref = fn(x)
        opt_fn = torch._dynamo.optimize("eager")(fn)
        res = opt_fn(x)
        self.assertEqual(ref, res)

    @torch._dynamo.config.patch(raise_on_backend_change=True)
    def test_change_backends(self):
        @torch._dynamo.optimize("eager", nopython=True)
        def fn1():
            return x + 1

        @torch._dynamo.optimize("ts")
        def fn2():
            return x + 2

        @torch._dynamo.optimize("eager", nopython=False)
        def fn3():
            return x + 1

        x = torch.tensor([3, 5])

        fn1()
        fn1()
        fn3()
        self.assertRaises(torch._dynamo.exc.ResetRequired, fn2)
        fn1()
        torch._dynamo.reset()
        fn2()
        fn2()
        self.assertRaises(torch._dynamo.exc.ResetRequired, fn1)
        self.assertRaises(torch._dynamo.exc.ResetRequired, fn3)
        fn2()

    def test_dynamo_min_operator_with_shape(self):
        @torch._dynamo.optimize("eager", nopython=True)
        def f(x, a):
            return min(x.shape[0], a)

        result = f(torch.ones(6), 3)
        self.assertEqual(result, 3)

    @patch.object(torch._dynamo.config, "dynamic_shapes", True)
    def test_onnx_shape_as_tensor(self):
        @torch._dynamo.optimize("eager", nopython=True)
        def f(x):
            return 1 + torch._shape_as_tensor(x)[0]

        gm, _ = torch._dynamo.export(f, torch.ones(6))

        input_one_dim = torch.ones(6)
        input_two_dims = torch.ones(7, 4)
        self.assertEqual(f(input_one_dim), 7)
        self.assertEqual(f(input_two_dims), 8)
        self.assertEqual(f(input_two_dims), 8)

        @torch._dynamo.optimize("eager", nopython=True)
        def f_onnx(x):
            return 1 + torch.onnx.operators.shape_as_tensor(x)[0]

        self.assertEqual(f_onnx(input_one_dim), 7)
        self.assertEqual(f_onnx(input_two_dims), 8)
        self.assertEqual(f_onnx(input_two_dims), 8)

    def test_cond(self):
        from functorch.experimental.control_flow import cond

        def true_fn(x):
            return x.sin()

        def false_fn(x):
            return x.cos()

        def f(pred, x):
            return cond(pred, true_fn, false_fn, [x])

        opt_fn = torch._dynamo.optimize("eager")(f)
        a = opt_fn(torch.tensor(False), torch.tensor([0.25, 0.25]))
        self.assertTrue(same(torch.cos(torch.tensor([0.25, 0.25])), a))
        b = opt_fn(torch.tensor(True), torch.tensor([0.25, 0.25]))
        self.assertTrue(same(torch.sin(torch.tensor([0.25, 0.25])), b))

    def test_cond_with_quantization(self):
        from functorch.experimental.control_flow import cond

        class MyModule(torch.nn.Module):
            def __init__(self):
                super().__init__()
                example_inputs = (torch.randn(5, 5),)
                self.model = torch.nn.Linear(5, 5)
                self.quantized_model = prepare_qat_fx(
                    self.model, qconfig_dict, example_inputs=example_inputs
                )

            def forward(self, pred, x):
                def true_fn(x):
                    return x.sin() + self.quantized_model(x)

                def false_fn(x):
                    return x.cos() + self.model(x)

                return cond(pred, true_fn, false_fn, [x])

        module = MyModule()
        opt_m = torch._dynamo.optimize("eager", nopython=True)(module)
        x = torch.rand((5, 5))
        pred = torch.tensor(True)
        self.assertTrue(same(module(pred, x), opt_m(pred, x)))
        pred = torch.tensor(False)
        self.assertTrue(same(module(pred, x), opt_m(pred, x)))

    def test_map_with_quantization(self):
        from functorch.experimental.control_flow import map

        class MyModule(torch.nn.Module):
            def __init__(self):
                super().__init__()
                example_inputs = (torch.randn(5, 5),)
                self.model = torch.nn.Linear(5, 5)
                self.quantized_model = prepare_qat_fx(
                    self.model, qconfig_dict, example_inputs=example_inputs
                )

            def forward(self, x):
                def body(x):
                    return x.sin() + self.quantized_model(x)

                return map(body, x)

        module = MyModule()
        opt_m = torch._dynamo.optimize("eager", nopython=True)(module)
        x = torch.rand((5, 5))
        self.assertTrue(same(module(x), opt_m(x)))

    def test_cond_side_effects(self):
        from functorch.experimental.control_flow import cond

        c = 0

        def true_fn(x):
            return x - c

        def false_fn(x):
            return x + c

        def f(pred, x):
            nonlocal c
            c = 1
            return cond(pred, true_fn, false_fn, [x])

        opt_fn = torch._dynamo.optimize("eager")(f)
        c = 0
        a = opt_fn(torch.tensor(False), torch.tensor([0.25, 0.25]))
        self.assertTrue(same(torch.tensor([1.25, 1.25]), a))

    def test_map_side_effects(self):
        from functorch.experimental.control_flow import map

        class Module(torch.nn.Module):
            def __init__(self):
                super().__init__()
                self.w = torch.tensor(1)

            def forward(self, xs):
                def body(x):
                    self.w += 1
                    return x

                return map(body, xs)

        mod = Module()
        with self.assertRaisesRegex(
            TypeError, "missing 1 required positional argument"
        ):
            opt_fn = torch._dynamo.optimize("eager", nopython=True)(mod)
            opt_fn(torch.randn(3, 2))

    def test_cond_nested(self):
        from functorch.experimental.control_flow import cond

        def true_fn_nested(x):
            return x * 10

        def false_fn_nested(x):
            return x * -1

        def true_fn(pred2, x):
            return x.sin()

        def false_fn(pred2, x):
            return x + cond(pred2, true_fn_nested, false_fn_nested, [x])

        def f(pred, pred2, x):
            return cond(pred, true_fn, false_fn, [pred2, x])

        cc = torch._dynamo.testing.CompileCounter()
        opt_fn = torch._dynamo.optimize(cc)(f)
        true_true_sin = opt_fn(
            torch.tensor(True), torch.tensor(True), torch.tensor([0.25, 0.25])
        )
        self.assertTrue(same(torch.sin(torch.tensor([0.25, 0.25])), true_true_sin))

        true_false_sin = opt_fn(
            torch.tensor(True), torch.tensor(False), torch.tensor([0.25, 0.25])
        )
        self.assertTrue(same(torch.sin(torch.tensor([0.25, 0.25])), true_false_sin))

        false_true_sum_mult = opt_fn(
            torch.tensor(False), torch.tensor(True), torch.tensor([0.25, 0.25])
        )
        self.assertTrue(
            same(torch.tensor([2.75, 2.75]), false_true_sum_mult)
        )  # * 10 then add x

        false_false_sum_neg = opt_fn(
            torch.tensor(False), torch.tensor(False), torch.tensor([0.25, 0.25])
        )
        self.assertTrue(
            same(torch.tensor([0.0, 0.0]), false_false_sum_neg)
        )  # * -1 then add x
        self.assertTrue(cc.frame_count, 2)

    def test_cond_export(self):
        from functorch.experimental.control_flow import cond

        def true_fn_nested(x):
            return x * 10

        def false_fn_nested(x):
            return x * -1

        def true_fn(pred2, x):
            return x.sin()

        def false_fn(pred2, x):
            return x + cond(pred2, true_fn_nested, false_fn_nested, [x])

        def f(pred, pred2, x):
            return cond(pred, true_fn, false_fn, [pred2, x])

        graph, guard = torch._dynamo.export(
            f, torch.tensor(False), torch.tensor(True), torch.tensor([0.25, 0.25])
        )
        true_true_sin = graph(
            torch.tensor(True), torch.tensor(True), torch.tensor([0.25, 0.25])
        )
        self.assertTrue(same(torch.sin(torch.tensor([0.25, 0.25])), true_true_sin))

        true_false_sin = graph(
            torch.tensor(True), torch.tensor(False), torch.tensor([0.25, 0.25])
        )
        self.assertTrue(same(torch.sin(torch.tensor([0.25, 0.25])), true_false_sin))

        false_true_sum_mult = graph(
            torch.tensor(False), torch.tensor(True), torch.tensor([0.25, 0.25])
        )
        self.assertTrue(
            same(torch.tensor([2.75, 2.75]), false_true_sum_mult)
        )  # * 10 then add x

        false_false_sum_neg = graph(
            torch.tensor(False), torch.tensor(False), torch.tensor([0.25, 0.25])
        )
        self.assertTrue(
            same(torch.tensor([0.0, 0.0]), false_false_sum_neg)
        )  # * -1 then add x

    def test_cond_export_single_arg(self):
        from functorch.experimental.control_flow import cond

        def true_fn(x):
            return x

        def false_fn(x):
            return x.sin()

        def f(pred, x):
            return cond(pred, true_fn, false_fn, [x])

        graph, guard = torch._dynamo.export(
            f, torch.tensor(False), torch.tensor([0.25, 0.25])
        )
        true_mirror = graph(torch.tensor(True), torch.tensor([0.25, 0.25]))
        self.assertTrue(same(torch.tensor([0.25, 0.25]), true_mirror))
        true_mirror_2 = graph(torch.tensor(True), torch.tensor([0.33, 0.33, 0.33]))
        self.assertTrue(same(torch.tensor([0.33, 0.33, 0.33]), true_mirror_2))

        false_sin = graph(torch.tensor(False), torch.tensor([0.5, 0.5]))
        self.assertTrue(same(torch.sin(torch.tensor([0.5, 0.5])), false_sin))

    def test_disable_optimize(self):
        cnt = torch._dynamo.testing.CompileCounter()

        @torch._dynamo.optimize(cnt, disable=True)
        def f1(x):
            return x + 1

        f1(torch.ones(6))
        self.assertEqual(cnt.frame_count, 0)

        @torch._dynamo.optimize(cnt, disable=True)
        def f2(x):
            return x + 1

        f2(torch.ones(6))
        self.assertEqual(cnt.frame_count, 0)

        with patch.dict(os.environ, {"TORCHDYNAMO_DISABLE": "1"}):

            @torch._dynamo.optimize(cnt)
            def f3(x):
                return x + 1

            f3(torch.ones(6))
        self.assertEqual(cnt.frame_count, 0)

    def test_config_log_level(self):
        @torch._dynamo.optimize("eager")
        def fn(a, b):
            return a + b

        with self.assertLogs(logger="torch._dynamo", level=logging.DEBUG) as log:
            torch._dynamo.config.log_level = logging.DEBUG
            fn(torch.randn(10), torch.randn(10))
            cur_len = len(log)
            self.assertGreater(cur_len, 0)

            torch._dynamo.config.log_level = logging.WARNING
            fn(torch.randn(10), torch.randn(10))
            self.assertEqual(cur_len, len(log))

    @patch.object(torch._dynamo.config, "print_graph_breaks", True)
    def test_duplicate_graph_break_warning(self):
        @torch._dynamo.optimize("eager")
        def f1(a, b):
            f2(a, b)

        def f2(a, b):
            c = a + b
            print("break")
            return a + b + c

        @torch._dynamo.optimize("eager")
        def g1(a, b):
            g2(a, b)

        def g2(a, b):
            c = a + b
            print("break")
            return a + b + c

        def count_graph_break_msgs(msgs):
            return sum(msg.find("Graph break") != -1 for msg in msgs)

        with self.assertLogs(logger="torch._dynamo", level=logging.WARNING) as log:
            torch._dynamo.config.verbose = True
            f1(torch.randn(10), torch.randn(10))
            self.assertGreater(count_graph_break_msgs(log.output), 1)

        with self.assertLogs(logger="torch._dynamo", level=logging.WARNING) as log:
            torch._dynamo.config.verbose = False
            g1(torch.randn(10), torch.randn(10))
            self.assertEqual(count_graph_break_msgs(log.output), 1)

    def test_inplace_param_update(self):
        def fn(param, y):
            prev_grad = torch.is_grad_enabled()
            try:
                torch.set_grad_enabled(False)
                torch.set_grad_enabled(True)
                torch.set_grad_enabled(False)
                param.add_(y)
            finally:
                torch.set_grad_enabled(prev_grad)

        y = torch.randn(4)
        x = torch.nn.Parameter(torch.randn(4))
        fn(x, y)

        cnts = torch._dynamo.testing.CompileCounter()
        opt_fn = torch._dynamo.optimize(cnts, nopython=True)(fn)
        opt_fn(x, y)
        self.assertEqual(cnts.frame_count, 1)
        self.assertEqual(cnts.op_count, 5)

    @unittest.skipIf(not torch.cuda.is_available(), "requires cuda")
    def test_autocast(self):
        if not torch.cuda.is_bf16_supported():
            raise unittest.SkipTest("requires bf16")

        class MyModule(torch.nn.Module):
            def forward(self, x):
                a_float32 = torch.rand((8, 8), device="cuda")
                b_float32 = torch.rand((8, 8), device="cuda")
                d_float32 = torch.rand((8, 8), device="cuda")

                with torch.autocast(device_type="cuda", dtype=torch.bfloat16):
                    e_float16 = torch.mm(a_float32, b_float32)
                    f_float16 = torch.mm(d_float32, e_float16)
                return f_float16

        module = MyModule()
        real = module(torch.tensor([0.5]))
        real_device = real.device
        real_dtype = real.dtype

        graph, guards = torch._dynamo.export(module, torch.tensor([[0.0, 0], [0, 0]]))
        exported = graph(torch.tensor([0.5]))
        self.assertEqual(exported.device, real_device)
        self.assertEqual(exported.dtype, real_dtype)

        self.assertEqual(exported.device.type, "cuda")
        self.assertEqual(exported.device.index, 0)
        self.assertEqual(exported.dtype, torch.bfloat16)

    @unittest.skipIf(not torch.cuda.is_available(), "requires cuda")
    def test_cuda_amp_autocast(self):
        class MyModule(torch.nn.Module):
            def forward(self, x):
                a_float32 = torch.rand((8, 8), device="cuda")
                b_float32 = torch.rand((8, 8), device="cuda")

                with torch.cuda.amp.autocast(dtype=torch.torch.float64):
                    c_float64 = torch.mm(a_float32, b_float32)
                return c_float64

        module = MyModule()
        real = module(torch.tensor([0.5]))
        real_device = real.device
        real_dtype = real.dtype

        graph, _ = torch._dynamo.export(module, torch.tensor([[0.0, 0], [0, 0]]))
        exported = graph(torch.tensor([0.5]))
        self.assertEqual(exported.device, real_device)
        self.assertEqual(exported.dtype, real_dtype)

        self.assertEqual(exported.device.type, "cuda")
        self.assertEqual(exported.device.index, 0)
        self.assertEqual(exported.dtype, torch.float64)

    def test_is_autocast_cpu_enabled(self):
        def fn(a_float32, b_float32):
            with torch.cpu.amp.autocast(dtype=torch.bfloat16):
                c_float16 = torch.mm(a_float32, b_float32)
                if torch.is_autocast_cpu_enabled():
                    c_float16 = c_float16 + 1
            return c_float16

        a = torch.rand((8, 8))
        b = torch.rand((8, 8))
        ref = fn(a, b)
        opt_fn = torch._dynamo.optimize("eager", nopython=True)(fn)
        res = opt_fn(a, b)
        self.assertTrue(same(ref, res))

    @unittest.skipIf(
        not PLATFORM_SUPPORTS_FUSED_SDPA or not SM80OrLater,
        "Can't run fused SDPA on this platform",
    )
    @patch.object(torch._dynamo.config, "dynamic_shapes", False)
    def test_autocast_sdpa(self):
        class MyModule(torch.nn.Module):
            def forward(self, query, key, value):
                with torch.autocast("cpu"):
                    with torch.autocast("cuda", dtype=torch.float32):
                        out = F.scaled_dot_product_attention(
                            query, key, value, None, 0.5, True
                        )
                return out

        dtype = torch.float32
        seq_len_q = 1
        seq_len_k = 1
        head_dim = 8
        query = torch.ones(
            1, 8, seq_len_q, head_dim, device="cuda", dtype=dtype, requires_grad=True
        )
        key = torch.ones(
            1, 8, seq_len_k, head_dim, device="cuda", dtype=dtype, requires_grad=True
        )
        value = torch.ones(
            1, 8, seq_len_k, head_dim, device="cuda", dtype=dtype, requires_grad=True
        )

        module = MyModule()
        real = module(query, key, value)
        real_device = real.device
        real_dtype = real.dtype

        opt_mod = torch._dynamo.optimize("inductor")(module)
        compiled = opt_mod(query, key, value)

        self.assertEqual(compiled.device, real_device)
        self.assertEqual(compiled.dtype, real_dtype)

        self.assertEqual(compiled.device.type, "cuda")
        self.assertEqual(compiled.device.index, 0)
        self.assertEqual(compiled.dtype, torch.float32)

    @unittest.skipIf(
        not PLATFORM_SUPPORTS_FUSED_SDPA or not SM80OrLater,
        "Can't run fused SDPA on this platform",
    )
    def test_parsing_sdpa(self):
        class MyModule(torch.nn.Module):
            def forward(self, query, key, value):
                out = F.scaled_dot_product_attention(query, key, value, None, 0, True)
                out = F.scaled_dot_product_attention(
                    query, key, value, None, 0, True, scale=8
                )
                out = F.scaled_dot_product_attention(
                    query=query,
                    key=key,
                    value=value,
                    attn_mask=None,
                    dropout_p=0,
                    is_causal=True,
                )
                out = F.scaled_dot_product_attention(
                    query,
                    key=key,
                    value=value,
                    attn_mask=None,
                    dropout_p=0,
                    is_causal=True,
                )
                out = F.scaled_dot_product_attention(
                    query, key, value, None, dropout_p=0, is_causal=True
                )
                out = F.scaled_dot_product_attention(query, key, value, None, scale=8)
                return out

        device = "cuda"
        dtype = torch.float16
        seq_len_q = 1
        seq_len_k = 1
        head_dim = 8
        query = torch.ones(
            1, 8, seq_len_q, head_dim, device=device, dtype=dtype, requires_grad=True
        )
        key = torch.ones(
            1, 8, seq_len_k, head_dim, device=device, dtype=dtype, requires_grad=True
        )
        value = torch.ones(
            1, 8, seq_len_k, head_dim, device=device, dtype=dtype, requires_grad=True
        )
        module = MyModule()
        opt_mod = torch._dynamo.optimize("inductor")(module)
        opt_mod(query, key, value)

    def test_autocast_cpu(self):
        class MyModule(torch.nn.Module):
            def forward(self, x):
                a_float32 = torch.rand((8, 8), device="cpu")
                b_float32 = torch.rand((8, 8), device="cpu")
                d_float32 = torch.rand((8, 8), device="cpu")

                with torch.autocast(device_type="cpu", dtype=torch.bfloat16):
                    e_float16 = torch.mm(a_float32, b_float32)
                    f_float16 = torch.mm(d_float32, e_float16)
                return f_float16

        module = MyModule()
        real = module(torch.tensor([0.5]))
        real_device = real.device
        real_dtype = real.dtype

        graph, guards = torch._dynamo.export(module, torch.tensor([[0.0, 0], [0, 0]]))
        exported = graph(torch.tensor([0.5]))
        self.assertEqual(exported.device, real_device)
        self.assertEqual(exported.dtype, real_dtype)

        self.assertEqual(exported.device.type, "cpu")
        self.assertEqual(exported.dtype, torch.bfloat16)

    def test_autocast_cpu_graph_break(self):
        class MyModule(torch.nn.Module):
            def forward(self, x):
                a_float32 = torch.rand((8, 8), device="cpu")
                b_float32 = torch.rand((8, 8), device="cpu")
                torch._dynamo.graph_break()
                d_float32 = torch.rand((8, 8), device="cpu")

                with torch.autocast(device_type="cpu", dtype=torch.bfloat16):
                    e_float16 = torch.mm(a_float32, b_float32)
                    torch._dynamo.graph_break()
                    f_float16 = torch.mm(d_float32, e_float16)
                return f_float16

        module = MyModule()
        real = module(torch.tensor([0.5]))
        real_device = real.device
        real_dtype = real.dtype

        opt = torch._dynamo.optimize("eager")(module)
        res = opt(torch.tensor([0.5]))
        self.assertEqual(res.device, real_device)
        self.assertEqual(res.dtype, real_dtype)

        self.assertEqual(res.device.type, "cpu")
        self.assertEqual(res.dtype, torch.bfloat16)

    def test_autocast_cpu_graph_break_2(self):
        # Regression for: https://github.com/pytorch/pytorch/issues/93890
        def fn(x):
            with torch.autocast(device_type="cpu", dtype=torch.bfloat16):
                x = torch.mm(x, x)
                torch._dynamo.graph_break()
                x = torch.relu(x)
            return x

        x = torch.rand([4, 4])
        self.assertEqual(x.dtype, torch.float32)
        res = fn(x)
        opt_fn = torch._dynamo.optimize("eager")(fn)
        opt_res = opt_fn(x)
        self.assertTrue(torch.allclose(res, opt_res))
        self.assertEqual(res.dtype, torch.bfloat16)
        self.assertEqual(opt_res.dtype, torch.bfloat16)

    def test_autocast_cpu_graph_break_inner_fn(self):
        class MyModule(torch.nn.Module):
            @staticmethod
            def mm_breaks(x, y):
                torch._dynamo.graph_break()
                return torch.mm(x, y)

            def forward(self, x):
                a_float32 = torch.rand((8, 8), device="cpu")
                b_float32 = torch.rand((8, 8), device="cpu")

                with torch.autocast(device_type="cpu", dtype=torch.bfloat16):
                    torch._dynamo.graph_break()
                    with torch.autocast(
                        device_type="cpu", dtype=torch.bfloat16, enabled=False
                    ):
                        torch._dynamo.graph_break()
                        g_float32 = torch.mm(a_float32, b_float32)
                        with torch.autocast(device_type="cpu", dtype=torch.bfloat16):
                            # Check that nested with non-inlineable function with graph break
                            torch._dynamo.graph_break()
                            f_float16_1 = self.mm_breaks(a_float32, b_float32)
                    # We remember to exit the inner autocast correctly to outer
                    # even after graph breaks
                    f_float16 = self.mm_breaks(a_float32, b_float32)
                    assert f_float16.dtype == f_float16_1.dtype
                return f_float16, g_float32

        module = MyModule()
        real_16, real_32 = module(torch.tensor([0.5]))
        real_device_16 = real_16.device
        real_dtype_16 = real_16.dtype
        real_device_32 = real_32.device
        real_dtype_32 = real_32.dtype

        graph = torch._dynamo.optimize("eager")(module)
        out_16, out_32 = graph(torch.tensor([0.5]))
        self.assertEqual(out_16.device, real_device_16)
        self.assertEqual(out_16.dtype, real_dtype_16)
        self.assertEqual(out_32.device, real_device_32)
        self.assertEqual(out_32.dtype, real_dtype_32)

        self.assertEqual(out_16.device.type, "cpu")
        self.assertEqual(out_16.dtype, torch.bfloat16)
        self.assertEqual(out_32.device.type, "cpu")
        self.assertEqual(out_32.dtype, torch.float32)

    def test_autocast_graph_break_method(self):
        class MyModule(torch.nn.Module):
            def __init__(self, bias):
                super().__init__()
                self.bias = bias

            def mm_not_break(self, x, y):
                return torch.mm(x, y) + self.bias

            def mm_breaks(self, x, y):
                torch._dynamo.graph_break()
                return torch.mm(x, y) + self.bias

            def forward(self, x):
                a_float32 = torch.rand((8, 8), device="cpu")
                b_float32 = torch.rand((8, 8), device="cpu")

                with torch.autocast(device_type="cpu", dtype=torch.bfloat16):
                    with torch.autocast(
                        device_type="cpu", dtype=torch.bfloat16, enabled=False
                    ):
                        g_float32 = torch.mm(a_float32, b_float32)
                    f_float16 = self.mm_breaks(a_float32, b_float32)

                    assert (
                        f_float16[0][0] == self.mm_not_break(a_float32, b_float32)[0][0]
                    )
                return f_float16, g_float32

        module = MyModule(bias=torch.rand((8, 8), device="cpu", dtype=torch.bfloat16))

        with torch.autocast(device_type="cpu", dtype=torch.bfloat16):
            # Autocast doesn't work on addition, so we need the bias to be `bfloat16`
            res = torch.rand((8, 8), device="cpu", dtype=torch.float32) + torch.rand(
                (8, 8), device="cpu", dtype=torch.bfloat16
            )
            self.assertEqual(res.dtype, torch.float32)

        real_16, real_32 = module(torch.tensor([0.5]))
        real_device_16 = real_16.device
        real_dtype_16 = real_16.dtype
        real_device_32 = real_32.device
        real_dtype_32 = real_32.dtype

        graph = torch._dynamo.optimize("eager")(module)
        out_16, out_32 = graph(torch.tensor([0.5]))
        self.assertEqual(out_16.device, real_device_16)
        self.assertEqual(out_16.dtype, real_dtype_16)
        self.assertEqual(out_32.device, real_device_32)
        self.assertEqual(out_32.dtype, real_dtype_32)

        self.assertEqual(out_16.device.type, "cpu")
        self.assertEqual(out_16.dtype, torch.bfloat16)
        self.assertEqual(out_32.device.type, "cpu")
        self.assertEqual(out_32.dtype, torch.float32)

    @unittest.skipIf(not torch.cuda.is_available(), "requires cuda")
    def test_autocast_float64(self):
        class MyModule(torch.nn.Module):
            def forward(self, x):
                a_float32 = torch.rand((8, 8), device="cuda")
                b_float32 = torch.rand((8, 8), device="cuda")
                d_float32 = torch.rand((8, 8), device="cuda")

                with torch.autocast(device_type="cuda", dtype=torch.float64):
                    e_float64 = torch.mm(a_float32, b_float32)
                    f_float64 = torch.mm(d_float32, e_float64)
                return f_float64

        module = MyModule()
        real = module(torch.tensor([0.5]))
        real_device = real.device
        real_dtype = real.dtype

        graph, guards = torch._dynamo.export(module, torch.tensor([[0.0, 0], [0, 0]]))
        exported = graph(torch.tensor([0.5]))
        self.assertEqual(exported.device, real_device)
        self.assertEqual(exported.dtype, real_dtype)

        self.assertEqual(exported.device.index, 0)
        self.assertEqual(exported.dtype, torch.float64)

    @unittest.skipIf(not torch.cuda.is_available(), "requires cuda")
    def test_autocast_device(self):
        class MyModule(torch.nn.Module):
            def forward(self, x):
                a_float32 = torch.rand((8, 8), device="cuda")
                b_float32 = torch.rand((8, 8), device="cuda")
                d_float32 = torch.rand((8, 8), device="cuda")

                with torch.autocast("cuda"):
                    e_float64 = torch.mm(a_float32, b_float32)
                    f_float64 = torch.mm(d_float32, e_float64)
                return f_float64

        module = MyModule()
        real = module(torch.tensor([0.5]))
        real_device = real.device
        real_dtype = real.dtype

        graph, guards = torch._dynamo.export(module, torch.tensor([[0.0, 0], [0, 0]]))
        exported = graph(torch.tensor([0.5]))
        self.assertEqual(exported.device, real_device)
        self.assertEqual(exported.dtype, real_dtype)

        self.assertEqual(exported.device.index, 0)
        self.assertEqual(exported.dtype, torch.torch.float16)

    def test_generate_tensor_from_list_of_numpy_primitive_type(self):
        # Test sth like torch.LongTensor(list(np.int64, np.int64, ...))
        def fn():
            x = np.array([1, 2, 3, 4, 5, 6], dtype=np.int64)
            y = [x[0], x[2], x[4]]
            z = torch.LongTensor(y)
            return z

        ref = fn()
        opt_fn = torch._dynamo.optimize("eager")(fn)
        res = opt_fn()
        self.assertTrue(same(ref, res))

    def test_autograd_function_equivalence(self):
        for i in range(1, 5):
            model = globals()[f"Module{i}"]()
            opt_model = torch._dynamo.optimize("eager", nopython=True)(model)
            self.assertTrue(
                torch.allclose(opt_model(torch.ones(2, 3)), torch.tensor([2.0]))
            )

    def test_autograd_function_has_graph_break(self):
        x = torch.randn(10)
        for model in [Module5(), Module6()]:
            torch._dynamo.reset()
            cnts = torch._dynamo.testing.CompileCounter()
            opt_model = torch._dynamo.optimize(cnts)(model)
            for _ in range(3):
                ref = model(x)
                res = opt_model(x)
                self.assertTrue(torch.allclose(ref, res))
            self.assertEqual(cnts.frame_count, 2)

    def test_object_classmethod(self):
        class C:
            @classmethod
            def fn(cls, x):
                return x + x

        @torch._dynamo.optimize("eager", nopython=True)
        def f():
            return C().fn(torch.ones(2, 3))

        self.assertTrue(torch.allclose(f(), torch.tensor([2.0])))

    def test_object_staticmethod(self):
        class C:
            @staticmethod
            def fn(x):
                return x + x

        @torch._dynamo.optimize("eager", nopython=True)
        def f():
            return C().fn(torch.ones(2, 3))

        self.assertTrue(torch.allclose(f(), torch.tensor([2.0])))

    def test_user_function_variable_supports_enum_argument(self):
        class Foo(enum.Enum):
            FOO = 0
            BAR = 1

        def gn(x, y=Foo.FOO):
            if y is Foo.FOO:
                return x
            else:
                return x + 1

        def fn(x):
            return gn(x)

        x = torch.randn(2, 3)
        ref = fn(x)
        opt_fn = torch._dynamo.optimize("eager", nopython=True)(fn)
        res = opt_fn(x)
        self.assertTrue(torch.allclose(ref, res))

    def test_user_function_variable_supports_type_abcmeta_argument(self):
        class Foo(metaclass=abc.ABCMeta):
            @abc.abstractclassmethod
            def read(self):
                pass

        class Bar(Foo):
            def read(self):
                return "Hello World!"

        class Baz:
            pass

        def gn(x, tys=(Bar, Baz)):
            if Bar in tys:
                return x - 1
            else:
                return x + 1

        def fn(x):
            return gn(x)

        x = torch.randn(2, 3)
        ref = fn(x)
        opt_fn = torch._dynamo.optimize("eager", nopython=True)(fn)
        res = opt_fn(x)
        self.assertTrue(torch.allclose(ref, res))

    def test_user_function_variable_supports_function_argument(self):
        # Test user defined function default arguments can be:
        # 1, user defined functions (e.g, add1)
        # 2, torch functions (e.g, torch.sin)
        # 3, python builtin functions (e.g, operator.neg)
        def add1(x):
            return x + 1

        def gn(x, f1=add1, f2=torch.sin, f3=operator.neg):
            return f3(f2(f1(x)))

        def fn(x):
            return gn(x)

        x = torch.randn(2, 3)
        ref = fn(x)
        opt_fn = torch._dynamo.optimize("eager", nopython=True)(fn)
        res = opt_fn(x)
        self.assertTrue(torch.allclose(ref, res))

    def test_typing_variable_isinstance(self):
        def fn(x, m):
            if isinstance(m, typing.Mapping):
                return x + 1
            else:
                return x - 1

        x = torch.randn(2, 3)
        m = {"x": torch.randn(3)}
        ref = fn(x, m)
        opt_fn = torch._dynamo.optimize("eager")(fn)
        res = opt_fn(x, m)
        self.assertTrue(torch.allclose(ref, res))

    def test_repro_graph_breaks_in__get_item_by_idx(self):
        class Mod(torch.nn.Module):
            def __init__(self):
                super().__init__()
                self.mod = torch.nn.Sequential(
                    torch.nn.Linear(3, 3), torch.nn.Linear(3, 3)
                )

            def forward(self, x):
                return self.mod[0](x)

        m = Mod()
        graph, _ = torch._dynamo.export(m, torch.randn(3, 3))

    def test_nn_sequential_invocation(self):
        with freeze_rng_state():

            class TestModel(torch.nn.Module):
                def __init__(self) -> None:
                    super().__init__()
                    self.linears = torch.nn.Sequential(
                        torch.nn.Linear(2, 2),
                        torch.nn.Linear(2, 2),
                        torch.nn.Linear(2, 2),
                        torch.nn.Linear(2, 2),
                    )

                def forward(self, x):
                    all_but_last = self.linears[:-1]
                    return all_but_last(x)

            m = TestModel()
            x = torch.rand((2, 2))
            real = m(x)
            graph, _ = torch._dynamo.export(m, x)
            dynamo_result = graph(x)
            self.assertTrue(same(real, dynamo_result))

    def test_nn_sequential_invocation_reposition_indices(self):
        with freeze_rng_state():

            class TestModel(torch.nn.Module):
                def __init__(self) -> None:
                    super().__init__()
                    self.linears = torch.nn.Sequential(
                        torch.nn.Linear(2, 2),
                        torch.nn.Linear(2, 2),
                        torch.nn.Linear(2, 2),
                        torch.nn.Linear(2, 2),
                    )

                def forward(self, x):
                    all_but_last = self.linears[1:3]
                    return all_but_last(x)

            m = TestModel()
            x = torch.rand((2, 2))
            real = m(x)
            graph, _ = torch._dynamo.export(m, x)
            dynamo_result = graph(x)
            self.assertTrue(same(real, dynamo_result))

    def test_error_on_nested_fx_trace(self):
        input = torch.rand(2, 3)

        def f(x):
            x + x

        real = f(input)

        optimized = torch._dynamo.optimize("eager")(f)
        self.assertTrue(same(optimized(input), real))

        with self.assertRaisesRegex(RuntimeError, "Detected that you are using FX"):
            gm = torch.fx.symbolic_trace(optimized)

    @patch.object(torch._dynamo.config, "error_on_nested_fx_trace", False)
    def test_no_error_on_nested_fx_trace(self):
        input = torch.rand(2, 3)

        def f(x):
            x + x

        real = f(input)

        optimized = torch._dynamo.optimize("eager")(f)
        self.assertTrue(same(optimized(input), real))

        # should not error
        gm = torch.fx.symbolic_trace(optimized)
        self.assertTrue(same(gm(input), real))

    def test_not_dynamic_scope(self):
        def f(y):
            x = 1

            def g():
                x = 2
                return lambda: x

            return y + g()()

        input = torch.zeros(1)
        real = f(input)
        optimized = torch._dynamo.optimize("eager")(f)
        opt = optimized(input)
        self.assertTrue(same(opt, real))

    def test_inference_mode(self):
        @torch.inference_mode()
        def func(x, y):
            return x.add(1.0) + y

        x = torch.ones(4, requires_grad=True)
        y = torch.ones(4, requires_grad=True)
        ref = func(x, y)
        opt_func = torch._dynamo.optimize("eager")(func)

        x1 = torch.ones(4, requires_grad=True)
        res = opt_func(x1, y)
        self.assertTrue(same(ref, res))
        self.assertTrue(same(x, x1))

    def test_if_cond_nn_mod(self):
        class MockModule(torch.nn.Module):
            def __init__(self, output_relu=True):
                super().__init__()
                self.relu = torch.nn.ReLU() if output_relu else None

            def forward(self, x):
                x = torch.sin(x)
                if self.relu:
                    x = self.relu(x)
                return x

        model = MockModule()
        opt_model = torch._dynamo.optimize("eager", nopython=True)(model)

        x = torch.rand(4)
        ref = model(x)
        res = opt_model(x)
        self.assertTrue(same(ref, res))

        model = MockModule(output_relu=False)
        opt_model = torch._dynamo.optimize("eager", nopython=True)(model)

        x = torch.rand(4)
        ref = model(x)
        res = opt_model(x)
        self.assertTrue(same(ref, res))

    def test_if_cond_user_defined_object(self):
        # obj.__bool__ is not existed
        class A:  # noqa: B903
            def __init__(self, x):
                self.x = x

        # obj.__bool__ is function and returns bool type
        class B:
            def __init__(self, x):
                self.x = x

            def __bool__(self):
                return self.x > 0

        # obj.__bool__ is non-function
        class C:
            def __init__(self, x):
                self.x = x
                self.__bool__ = False

        def fn(x, obj):
            if not obj:
                return x + 1
            else:
                return x - 1

        x = torch.rand(4)
        cnts = torch._dynamo.testing.CompileCounter()
        opt_fn = torch._dynamo.optimize(cnts, nopython=True)(fn)
        obj1 = A(0.5)
        obj2 = B(0.5)
        obj3 = B(-0.5)
        obj4 = C(0.5)
        for obj in [obj1, obj2, obj3, obj4, obj3, obj2]:
            ref = fn(x, obj)
            res = opt_fn(x, obj)
            self.assertTrue(same(ref, res))
        self.assertEqual(cnts.frame_count, 4)

    def test_if_cond_user_defined_object2(self):
        # obj.__bool__ is function and returns non-bool type
        class MyObj:
            def __init__(self, x):
                self.x = x

            def __bool__(self):
                self.x = 1
                return self.x

        def fn(a, obj):
            if not obj:
                return a + obj.x
            else:
                return a - obj.x

        x = torch.rand(4)
        obj = MyObj(0.5)
        opt_fn = torch._dynamo.optimize("eager")(fn)
        try:
            opt_fn(x, obj)
            self.assertFalse(True)
        except TypeError as e:
            self.assertIn("__bool__ should return bool, returned int", str(e))

    def test_class_has_instancecheck_method(self):
        class A:
            pass

        class ExampleMeta(type):
            def __instancecheck__(cls, instance):
                return True

        class B(metaclass=ExampleMeta):
            pass

        def fn(x, obj):
            if isinstance(obj, B):
                return x + 1
            else:
                return x - 1

        x = torch.rand(4)
        obj = A()
        ref = fn(x, obj)
        opt_fn = torch._dynamo.optimize("eager", nopython=True)(fn)
        res = opt_fn(x, obj)
        self.assertTrue(same(ref, res))

    def test_torch_cuda_is_available(self):
        def fn(x):
            if torch.cuda.is_available():
                return x + 1
            else:
                return x - 1

        x = torch.rand(4)
        ref = fn(x)
        opt_fn = torch._dynamo.optimize("eager", nopython=True)(fn)
        res = opt_fn(x)
        self.assertTrue(same(ref, res))

    @unittest.skipIf(not torch.cuda.is_available(), "requires cuda")
    @unittest.skipIf(not torch.backends.cudnn.is_available(), "requires cudnn")
    def test_torch_cudnn_is_acceptable(self):
        def fn(x):
            if torch.backends.cudnn.is_acceptable(tensor=x):
                return x + 1
            return x

        x = torch.rand(4).cuda()
        ref = fn(x)
        opt_fn = torch._dynamo.optimize("eager", nopython=True)(fn)
        res = opt_fn(x)
        self.assertTrue(same(ref, res))

    @unittest.skipIf(not torch.cuda.is_available(), "requires cuda")
    @unittest.skipIf(not torch.backends.cudnn.is_available(), "requires cudnn")
    def test_torch_cudnn_is_acceptable_bad_inputs(self):
        def fn1(x):
            if torch.backends.cudnn.is_acceptable("invalid"):
                return x + 1
            return x

        def fn2(x):
            if torch.backends.cudnn.is_acceptable(x, 3.14):
                return x + 1
            return x

        with self.assertRaisesRegex(
            AssertionError, "Expect input to cudnn.is_acceptable to be a tensor"
        ):
            x1 = torch.rand(4).cuda()
            opt_fn1 = torch._dynamo.optimize("eager", nopython=True)(fn1)
            res1 = opt_fn1(x1)

        with self.assertRaisesRegex(
            AssertionError, "Expect 1 input to cudnn.is_acceptable"
        ):
            x2 = torch.rand(4).cuda()
            opt_fn2 = torch._dynamo.optimize("eager", nopython=True)(fn2)
            res = opt_fn2(x2)

    @unittest.skipIf(not torch.cuda.is_available(), "requires cuda")
    def test_get_device(self):
        def fn(x, y):
            x = x + 1
            y = y + 1
            return x.get_device(), y.get_device()

        x = torch.rand(4, device="cuda")
        y = torch.rand(4, device="cpu")
        ref = fn(x, y)
        opt_fn = torch._dynamo.optimize("eager", nopython=True)(fn)
        res = opt_fn(x, y)
        self.assertTrue(same(ref, res))

    def test_disable_flag(self):
        cnt = torch._dynamo.testing.CompileCounter()

        with patch.dict(os.environ, {"TORCH_COMPILE_DISABLE": "1"}):

            def fn(x, y):
                x = x + 1
                y = y + 1

            opt_fn = torch._dynamo.optimize(cnt)

        self.assertEqual(cnt.frame_count, 0)

    def test_is_compiling(self):
        def f():
            if torch._dynamo.is_compiling():
                return torch.ones(2, 2)
            else:
                return torch.zeros(2, 2)

        opt_f = torch._dynamo.optimize("eager")(f)

        self.assertEqual(f(), torch.zeros(2, 2))
        self.assertEqual(opt_f(), torch.ones(2, 2))

    def test_guard_failure_fn(self):
        def fn(x, y, k):
            x = x + 1
            y = y + 1
            return x * y * k

        x = torch.tensor([0.5, 0.5])
        y = torch.tensor([1.0, 1.0])

        guard_failure = None

        def guard_failures(failure):
            nonlocal guard_failure
            guard_failure = failure

        opt_fn = torch._dynamo.optimize(
            "eager", nopython=True, guard_fail_fn=guard_failures
        )(fn)

        x2 = torch.tensor([0.5, 0.5, 1.0])
        y2 = torch.tensor([0.5, 0.5, 0.5])

        opt_fn(x, y, 3)
        opt_fn(x2, y2, 5)

        if (
            torch._dynamo.config.dynamic_shapes
            and not torch._dynamo.config.specialize_int
            and not torch._dynamo.config.assume_static_by_default
        ):
            # we didn't actually test guard_failure_fn here but whatever,
            # nice to see no guard failure on the test
            self.assertTrue(guard_failure is None)
        else:
            self.assertTrue(guard_failure is not None)
            if not torch._dynamo.config.dynamic_shapes:
                self.assertEqual(guard_failure[0], "k == 3")

    @patch.object(torch._dynamo.config, "dynamic_shapes", True)
    def test_guard_failure_fn_shape_control(self):
        def fn(x, y):
            if x.shape[0] < 3:
                if y.shape[0] < 3:
                    return x * y
                else:
                    return x + y
            else:
                return -1

        x = torch.randn([2, 2])
        y = torch.randn([2, 2])

        guard_failure = None

        def guard_failures(failure):
            nonlocal guard_failure
            guard_failure = failure

        opt_fn = torch._dynamo.optimize(
            "eager", nopython=True, guard_fail_fn=guard_failures
        )(fn)

        x2 = torch.randn([5, 5])
        y2 = torch.randn([5, 5])

        opt_fn(x, y)
        opt_fn(x2, y2)

        self.assertTrue(guard_failure is not None)
        if torch._dynamo.config.assume_static_by_default:
            self.assertEqual(guard_failure[0], "x.size()[0] == 2")
        else:
            self.assertEqual(guard_failure[0], "x.size()[0] < 3")

    def test_guard_failure_fn2(self):
        def fn(x, y):
            x = x + 1
            y = y + 1
            return x * y

        x = torch.tensor([0.5, 0.5])
        y = torch.tensor([1.0, 1.0])

        guard_failure = None

        def guard_failures(failure):
            nonlocal guard_failure
            guard_failure = failure

        opt_fn = torch._dynamo.optimize(
            "eager", nopython=True, guard_fail_fn=guard_failures
        )(fn)

        x2 = torch.tensor([0.5, 0.5, 1.0])
        y2 = torch.tensor([0.5, 0.5, 0.5])

        opt_fn(x, y)
        opt_fn(x2, y2)

        if torch._dynamo.config.dynamic_shapes:
            if torch._dynamo.config.assume_static_by_default:
                self.assertEqual(
                    guard_failure[0],
                    "x.size()[0] == 2",
                )
            else:
                self.assertTrue(guard_failure is None)
        else:
            self.assertTrue(guard_failure is not None)
            self.assertEqual(
                guard_failure[0],
                "tensor 'x' size mismatch at index 0. expected 2, actual 3",
            )

    def test_guard_failure_fn_tensor_iter(self):
        def fn(x):
            for y in x:
                y.add_(1.0)
            return y

        guard_failure = None

        def guard_failures(failure):
            nonlocal guard_failure
            guard_failure = failure

        opt_fn = torch._dynamo.optimize(
            "eager", nopython=True, guard_fail_fn=guard_failures
        )(fn)

        args1 = torch.randn(10, 10)
        out = fn(args1)
        opt_out = opt_fn(args1)
        self.assertTrue(same(out, opt_out))

        args2 = torch.randn(9, 10)
        out = fn(args2)
        opt_out = opt_fn(args2)
        self.assertTrue(same(out, opt_out))

        # guard is expected for both static and dynamic shapes
        self.assertTrue(guard_failure is not None)
        self.assertEqual(guard_failure[0], "len(x) == 10")

    def test_restore_graphstate(self):
        # This function does some guard accumulation,
        # and then rolls back due to control flow.
        # The idea is that if one were printing guards as they appear,
        # they would see this insert a guard that does not show up in the final set of
        # guards as we rolled back from it.
        def nested_fn(s):
            if x[0] < 10:
                return s * s
            return s

        def fn(x, y):
            x = x + 1
            y = nested_fn(y)
            y = y + 10
            return x * y

        all_guards = []

        def guard_export_print(guards):
            nonlocal all_guards
            all_guards.extend(guards)

        opt_fn = torch._dynamo.optimize("eager", guard_export_fn=guard_export_print)(fn)

        x = torch.tensor([0.5, 0.5])
        y = torch.tensor([1.0, 1.0])
        opt_fn(x, y)

        if torch._dynamo.config.dynamic_shapes:
            self.assertEqual(len(all_guards), 13)
        else:
            self.assertEqual(len(all_guards), 9)
        for guard in all_guards:
            # This guard was created
            self.assertTrue(guard.name != "nested_fn.__closure__[0].cell_contents")

    # Note - here be mild dragons.
    # This test relies a ton on internal implementation. Future refactor efforts
    # are welcome to delete it if necessary, rewriting this test constantly is a chore, not
    # a feature. We kept it around with some amount of saddness, as it was extremely useful in debugging.
    def test_restore_graphstate_internals(self):
        def fn(x, y):
            x = x + 1
            y = y + 1
            return x * y

        _, guards = torch._dynamo.export(
            fn, torch.tensor([0.25, 0.25]), torch.tensor([0.25, 0.25])
        )
        # Dummy ctor
        graph = OutputGraph(
            f_globals={},
            code_options={},
            compiler_fn=None,
            root_tx=None,
            export=False,
        )
        # Contrived property so as not to have it be None
        graph.nn_modules = {}
        graph.nn_modules_sources = {}
        # Contrived generation timestamp
        graph.timestamp = 4
        # Contrived guards
        graph.tracing_context.guards_context.dynamo_guards = guards

        # Save the state
        state = graph.copy_graphstate()
        # Saving increments the generation
        self.assertEqual(graph.timestamp, 5)

        # Assure that the saved state is valid
        self.assertEqual(state.timestamp, 4)

        # Ensure that the guards reflect the expected state
        self.assertEqual(graph.tracing_context.guards_context.dynamo_guards, guards)
        self.assertEqual(graph.guards, guards)

        # Mess around with the state
        graph.tracing_context.guards_context.dynamo_guards = set()
        self.assertEqual(graph.guards, set())

        # Restore the state
        graph.restore_graphstate(state)

        # Make sure it restored correctly
        self.assertEqual(graph.timestamp, 4)
        self.assertEqual(graph.guards, guards)
        self.assertEqual(graph.tracing_context.guards_context.dynamo_guards, guards)

    def test_call_parent_non_class_methods_from_child(self):
        class A:
            def add(self, x):
                return x + 10

            def mul(self, x):
                return x * 0.1

        class B(A):
            def add(self, x):
                return x + 20

            def mul(self, x):
                return x * 0.2

        class C(B):
            def add(self, x):
                y = A.add(self, x)
                z = B.mul(self, y)
                return z + 30

        x = torch.rand(4)
        fn = C().add
        ref = fn(x)
        opt_fn = torch._dynamo.optimize("eager", nopython=True)(fn)
        res = opt_fn(x)
        self.assertTrue(same(ref, res))

    def test_builder_for_class_with_metaclass(self):
        class ExampleMeta(type):
            pass

        class MyClass(metaclass=ExampleMeta):
            pass

        def fn(x, y):
            if isinstance(y, MyClass):
                return x + 1
            else:
                return x - 1

        x = torch.rand([4, 4])
        y = MyClass()
        ref = fn(x, y)
        opt_fn = torch._dynamo.optimize("eager")(fn)
        res = opt_fn(x, y)
        self.assertTrue(same(ref, res))

    def test_torch_package_working_with_trace(self):
        # from torch._dynamo.test_case import run_tests

        inputs = [torch.randn([2, 2]), torch.randn([2, 2])]

        optimized_model = torch._dynamo.optimize(backend="eager")(
            MyPickledModule(torch.randn([2, 2]))
        )
        from torch import package

        path = "/tmp/MyPickledModule.pt"
        package_name = "MyPickledModule"
        resource_name = "MyPickledModule.pkl"

        model = MyPickledModule(torch.randn([2, 2]))

        with package.PackageExporter(path) as exp:
            exp.extern("**")
            exp.save_pickle(package_name, resource_name, model)

        imp = package.PackageImporter(path)
        loaded_model = imp.load_pickle(package_name, resource_name)

        optimized_loaded_model = torch._dynamo.optimize("eager")(loaded_model)(*inputs)

    def test_shape_and_tuple_equality(self):
        def fn(x, y, t):
            z = x * y
            if x.size() == t:
                return z.cos()
            return z.sin()

        torch._dynamo.optimize("eager", nopython=True)(fn)(
            torch.randn([4, 4]), torch.randn([4, 4]), (4, 4)
        )

    def test_int_list(self):
        # if dynamic_shapes == True: unspec int list
        # if dynamic_shapes == False: spec int list
        def fn(x, y):
            return torch.sin(x + y[1] % 2)

        x = torch.randn(6)
        cnt = torch._dynamo.testing.CompileCounter()
        opt_fn = torch._dynamo.optimize(cnt)(fn)
        for i in range(10, 25, 3):
            y = [i, i + 1, i + 2]
            ref = fn(x, y)
            res = opt_fn(x, y)
            self.assertTrue(same(ref, res))
        self.assertEqual(cnt.frame_count, ifunspec(ifdyn(1, 5), 5))

    # specifically test for tensor.attribute -> torch.something()
    def test_real_imag_tensor_attribute(self):
        def fn(x, y):
            a = x.real
            b = x.imag
            return torch.mul(torch.add(a, y), b)

        x_real = torch.rand((4, 4))
        x_imag = torch.rand((4, 4))
        x = torch.complex(x_real, x_imag)
        y = torch.rand((4, 4))

        ref = fn(x, y)
        opt_fn = torch._dynamo.optimize("eager")(fn)
        res = opt_fn(x, y)
        self.assertTrue(same(ref, res))

    def test_T_tensor_attribute(self):
        def fn(x, y):
            a = x.T
            return torch.add(a, y)

        x = torch.rand((4, 4))
        y = torch.rand((4, 4))

        ref = fn(x, y)
        opt_fn = torch._dynamo.optimize("eager")(fn)
        res = opt_fn(x, y)
        self.assertTrue(same(ref, res))

    def test_recursive_tensor_attribute(self):
        def fn(x, y):
            a = x.real.T
            b = x.imag
            return torch.mul(torch.add(a, y), b)

        x_real = torch.rand((4, 4))
        x_imag = torch.rand((4, 4))
        x = torch.complex(x_real, x_imag)
        y = torch.rand((4, 4))

        ref = fn(x, y)
        opt_fn = torch._dynamo.optimize("eager")(fn)
        res = opt_fn(x, y)
        self.assertTrue(same(ref, res))

    def test_tagging_tensors_simple(self):
        def foo(x, y):
            return x * y, x, y

        a = torch.randn([3, 3])
        a.tag = "a"
        a.frog = "ribbity ribbit"
        b = torch.randn([3, 3])
        b.tag = "b"
        b.frog = "ribbit"

        exported = torch._dynamo.export(foo, a, b)
        out_graph = exported[0]

        nodes = list(out_graph.graph.nodes)
        placeholders = [node for node in nodes if node.op == "placeholder"]
        all_tags = []
        all_frogs = []
        for placeholder in placeholders:
            if "tensor_dict" in placeholder.meta:
                all_tags.append(placeholder.meta["tensor_dict"]["tag"])
                all_frogs.append(placeholder.meta["tensor_dict"]["frog"])

        self.assertEqual(all_tags, ["a", "b"])
        self.assertEqual(all_frogs, ["ribbity ribbit", "ribbit"])

    def test_tagging_tensors_mix_used_unused_structure(self):
        def pre_attention_state_ops(input, mems, state):
            lc_key = state[0]
            lc_val = state[1]
            bar = []
            for i in range(0, 4):
                bar2 = []
                for j in range(0, 3):
                    bar2.append(
                        lc_key + lc_val + torch.tensor([0.1, 0.25, 0.4, 0.5, 0.1])
                    )
                bar.append(bar2)

            return bar

        mems = torch.tensor([[[1.8364, 0.2724, -1.4917, -0.4367, 0.8640]]])
        state = [
            torch.tensor([[[1.0517, 0.3848, -0.6472, 0.0823, 0.9116]]]),
            torch.tensor([[[1.0517, 0.3848, -0.6472, 0.0823, 0.9116]]]),
        ]
        i = torch.tensor(
            [
                [0.0313, -0.1487, -0.3846, -0.5321],
                [-1.7073, 1.3331, -0.0890, -1.4935],
                [-0.8314, -0.1862, -0.5935, 1.5232],
            ]
        )

        mems.tag = "MEMS"
        i.tag = "FOO"
        state[0].tag = "STATE_0"
        state[1].tag = "HMMM"

        exported = torch._dynamo.export(pre_attention_state_ops, i, mems, state)
        out_graph = exported[0]

        nodes = list(out_graph.graph.nodes)
        placeholders = [node for node in nodes if node.op == "placeholder"]
        all_tags = []
        for placeholder in placeholders:
            if "tensor_dict" in placeholder.meta:
                all_tags.append(placeholder.meta["tensor_dict"]["tag"])

        self.assertEqual(all_tags, ["STATE_0", "HMMM"])

    def test_get_custom_tensor_attribute(self):
        def fn(x):
            return x.custom_attr * x

        x = torch.rand((2, 2))
        x.custom_attr = 3.14
        ref = fn(x)
        opt_fn = torch._dynamo.optimize("eager")(fn)
        res = opt_fn(x)
        self.assertTrue(same(ref, res))

    def test_set_custom_tensor_attribute(self):
        def fn(x):
            x.custom_attr = 3.14
            return x.custom_attr * x

        x = torch.rand((2, 2))
        ref = fn(x)
        opt_fn = torch._dynamo.optimize("eager")(fn)
        res = opt_fn(x)
        self.assertTrue(same(ref, res))

    @unittest.skipIf(sys.version_info < (3, 11), "requires Python 3.11+")
    def test_py311_jump_offset(self):
        new_inst = bytecode_transformation.create_instruction
        consts = (None, 1, 2, 3, 4)

        def create_test_code(jump_opname, target_idx):
            targets = [
                new_inst("LOAD_CONST", 1),
                new_inst("LOAD_CONST", 3),
            ]
            jump_to_target_inst = new_inst(jump_opname, target=targets[target_idx])
            """
            pseudocode of generated bytecode:
            def test_py311_fn():
                goto target1
            target0:
                return 1
            target1:
                goto [target0/target2] (via fwd or bwd jump)
                return 2
            target2:
                return 3
                return 4
            """
            # test with LOAD_GLOBAL since it has a different instruction size
            insts = [
                new_inst("RESUME", 0),
                new_inst("JUMP_FORWARD", target=jump_to_target_inst),
                targets[0],
                new_inst("LOAD_GLOBAL", argval="print"),
                new_inst("POP_TOP"),
                new_inst("RETURN_VALUE"),
                jump_to_target_inst,
                new_inst("LOAD_CONST", 2),
                new_inst("LOAD_GLOBAL", argval="print"),
                new_inst("POP_TOP"),
                new_inst("RETURN_VALUE"),
                targets[1],
                new_inst("RETURN_VALUE"),
                new_inst("LOAD_CONST", 4),
                new_inst("RETURN_VALUE"),
            ]
            code_options = collections.OrderedDict(
                [
                    ("co_argcount", 0),
                    ("co_posonlyargcount", 0),
                    ("co_kwonlyargcount", 0),
                    ("co_nlocals", 0),
                    ("co_stacksize", 2),
                    ("co_flags", 3),
                    ("co_code", b""),
                    ("co_consts", consts),
                    ("co_names", ("print",)),
                    ("co_varnames", ()),
                    ("co_filename", __file__),
                    ("co_name", "test_py311_fn"),
                    ("co_qualname", "test_py311_fn"),
                    ("co_firstlineno", 1),
                    ("co_linetable", b""),
                    ("co_exceptiontable", b""),
                    ("co_freevars", ()),
                    ("co_cellvars", ()),
                ]
            )
            return bytecode_transformation.clean_and_assemble_instructions(
                insts,
                list(code_options.keys()),
                code_options,
            )

        # format: jump_opname, target_idx, expected forward jump, expected return value
        test_args = (
            ("JUMP_FORWARD", 0, False, 1),
            ("JUMP_FORWARD", 1, True, 3),
            ("JUMP_BACKWARD", 0, False, 1),
            ("JUMP_BACKWARD", 1, True, 3),
        )

        for test in test_args:
            insts, code = create_test_code(test[0], test[1])
            # check if offset of latest jump instruction is forward/backward
            for inst in reversed(insts):
                if inst.opname.startswith("JUMP"):
                    if test[2]:
                        self.assertIn("FORWARD", inst.opname)
                    else:
                        self.assertIn("BACKWARD", inst.opname)
                    break
            # run the code and check result

            def dummy_fn():
                pass

            dummy_fn.__code__ = code
            self.assertEqual(dummy_fn(), test[3])

            # TODO should also pass the code object back into dynamo again, but
            # dynamo is not enabled for Python 3.11 yet.

    def test_ordered_dict_alias_reconstruct(self):
        od = collections.OrderedDict

        def fn():
            d1 = dict()
            d1["a"] = 1
            d2 = od(d1)
            d2["b"] = 2
            torch._dynamo.graph_break()
            if isinstance(d2, od):
                return d2["a"] + d2["b"]
            else:
                return 0

        dis.dis(fn)
        self.assertEqual(torch._dynamo.optimize("eager")(fn)(), 3)

    @torch._dynamo.config.patch(dynamic_shapes=True)
    def test_raise_guard_full_constraint(self):
        y = torch.randn([3, 3, 3])

        def my_dyn_fn(x):
            if x.shape[0] == 3:
                return x.sin()
            return x.cos()

        torch._dynamo.optimize("eager")(my_dyn_fn)(y)
        torch._dynamo.mark_dynamic(y, 0)

        torch._dynamo.reset()
        with self.assertRaises(
            torch._dynamo.exc.InternalTorchDynamoError,
        ):
            torch._dynamo.optimize("eager")(my_dyn_fn)(y)

    @torch._dynamo.config.patch(dynamic_shapes=True)
    def test_no_raise_guard_partial_constraint(self):
        y = torch.randn([3, 3, 3])

        def my_dyn_fn(x):
            if x.shape[0] > 3:
                return x.sin()
            return x.cos()

        torch._dynamo.optimize("eager")(my_dyn_fn)(y)
        torch._dynamo.mark_dynamic(y, 0)
        torch._dynamo.reset()
        torch._dynamo.optimize("eager")(my_dyn_fn)(y)

    @torch._dynamo.config.patch(dynamic_shapes=True)
    def test_no_raise_guard_partial_constraint_across_break(self):
        y = torch.randn([3, 3, 3])

        def my_dyn_fn(x, y):
            z = x * y

            torch._dynamo.graph_break()
            if z.shape[0] > 2:
                return z.cos()

            return x.cos()

        torch._dynamo.optimize("eager")(my_dyn_fn)(y, y)
        torch._dynamo.mark_dynamic(y, 0)
        torch._dynamo.reset()
        torch._dynamo.optimize("eager")(my_dyn_fn)(y, y)

    # Sadly, this does not throw - we do not prop correctly across the graph break
    @unittest.expectedFailure
    @torch._dynamo.config.patch(dynamic_shapes=True)
    def test_raise_guard_partial_constraint_across_break(self):
        y = torch.randn([3, 3, 3])

        def my_dyn_fn(x, y):
            z = x * y

            torch._dynamo.graph_break()
            if z.shape[0] == 3:
                return z.cos()

            return x.cos()

        torch._dynamo.optimize("eager")(my_dyn_fn)(y, y)
        torch._dynamo.mark_dynamic(y, 0)
        torch._dynamo.reset()
        with self.assertRaisesRegex(
            Exception,
        ):
            torch._dynamo.optimize("eager")(my_dyn_fn)(y, y)

    @torch._dynamo.config.patch(dynamic_shapes=True)
    def test_raise_guard_partial_constraint_no_graph_break(self):
        y = torch.randn([3, 3, 3])

        def my_dyn_fn(x, y):
            z = x * y

            if z.shape[0] == 3:
                return z.cos()

            return x.cos()

        torch._dynamo.optimize("eager")(my_dyn_fn)(y, y)
        torch._dynamo.mark_dynamic(y, 0)
        torch._dynamo.reset()
        with self.assertRaises(
            torch._dynamo.exc.InternalTorchDynamoError,
        ):
            torch._dynamo.optimize("eager")(my_dyn_fn)(y, y)

    def test_cannot_trace_mark_dynamic(self):
        y = torch.randn([3, 3, 3])

        def my_dyn_fn(x):
            torch._dynamo.mark_dynamic(x, 0)
            return x * x

        with self.assertRaisesRegex(
            AssertionError, "Attempt to trace forbidden callable"
        ):
            torch._dynamo.optimize("eager")(my_dyn_fn)(y)

    def test_cannot_trace_mark_dynamic_safe_unreached(self):
        y = torch.randn([3, 3, 3])

        def my_dyn_fn(x):
            if x.shape[0] == 3:
                return x
            print("Running", torch._dynamo.mark_dynamic(x, 0))
            return x * x

        torch._dynamo.optimize("eager")(my_dyn_fn)(y)

    @torch._dynamo.config.patch(dynamic_shapes=False)
    def test_no_dynamic_shapes_mark_dynamic_illegal(self):
        y = torch.randn([3, 3, 3])

        def my_dyn_fn(x):
            if x.shape[0] > 3:
                return x.sin()
            return x.cos()

        torch._dynamo.optimize("eager")(my_dyn_fn)(y)
        torch._dynamo.mark_dynamic(y, 0)
        torch._dynamo.reset()
        with self.assertRaisesRegex(
            AssertionError,
            "mark_dynamic usage with dynamic_shapes=False is not yet supported",
        ):
            torch._dynamo.optimize("eager")(my_dyn_fn)(y)

    @torch._dynamo.config.patch(dynamic_shapes=False)
    def test_parameter_mark_dynamic_illegal(self):
        y = torch.nn.Parameter(torch.tensor([0.25, 0.25]))
        x = torch.tensor([0.5, 0.5])

        class encoder(torch.nn.Module):
            def __init__(self, y):
                super().__init__()
                self.register_parameter("param", y)

            @torch._dynamo.disable
            def helper(self, x, y):
                return x * y

            def forward(self, a, *args):
                x = a + a
                return self.helper(x, self.param)

        e = encoder(y)
        torch._dynamo.optimize("eager")(e)(x)
        torch._dynamo.mark_dynamic(y, 0)
        torch._dynamo.reset()
        e = encoder(y)
        with self.assertRaisesRegex(
            AssertionError,
            "mark_dynamic on parameter, parameters are always static today",
        ):
            torch._dynamo.optimize("eager")(e)(x)

    @torch._dynamo.config.patch(dynamic_shapes=True)
    def test_py_guards_mark_dynamic(self):
        x = torch.randn([3, 3, 3])

        def my_dyn_fn(a):
            if a.shape[0] > 2:
                return a.cos()
            return a.sin()

        torch._dynamo.mark_dynamic(x, 0)
        counter = CompileCounter()
        # Run with dynamic
        torch._dynamo.optimize(counter)(my_dyn_fn)(x)
        self.assertEqual(counter.frame_count, 1)
        delattr(x, "_dynamo_dynamic_indices")

        torch._dynamo.optimize(counter)(my_dyn_fn)(x)
        # Run without dynamic, no recompile
        self.assertEqual(counter.frame_count, 1)

        # Mark a new dim, 1, as dynamic
        torch._dynamo.mark_dynamic(x, 1)
        torch._dynamo.optimize(counter)(my_dyn_fn)(x)
        # Recompile triggered because we marked a new dym as dynamic
        self.assertEqual(counter.frame_count, 2)

        # Mark an existing dim, 1, as dynamic
        torch._dynamo.mark_dynamic(x, 1)
        torch._dynamo.optimize(counter)(my_dyn_fn)(x)
        # No Recompile triggered because we marked an existing dym as dynamic
        self.assertEqual(counter.frame_count, 2)

        # Reset
        torch._dynamo.reset()
        # Reset counter
        counter = CompileCounter()
        # Clear dynamic
        delattr(x, "_dynamo_dynamic_indices")

        # Run with dynamic 1
        torch._dynamo.mark_dynamic(x, 1)
        torch._dynamo.optimize(counter)(my_dyn_fn)(x)
        self.assertEqual(counter.frame_count, 1)

        # Clear dynamic
        delattr(x, "_dynamo_dynamic_indices")
        # Run with dynamic 0, not subset
        torch._dynamo.mark_dynamic(x, 0)
        torch._dynamo.optimize(counter)(my_dyn_fn)(x)
        self.assertEqual(counter.frame_count, 2)

        # Clear dynamic
        delattr(x, "_dynamo_dynamic_indices")
        # Run with dynamic 0, 1, 2, not subset
        torch._dynamo.mark_dynamic(x, 0)
        torch._dynamo.mark_dynamic(x, 1)
        torch._dynamo.mark_dynamic(x, 2)
        torch._dynamo.optimize(counter)(my_dyn_fn)(x)
        self.assertEqual(counter.frame_count, 3)

        # Clear dynamic
        delattr(x, "_dynamo_dynamic_indices")
        # Run with dynamic 0, 2, subset!
        torch._dynamo.mark_dynamic(x, 2)
        torch._dynamo.mark_dynamic(x, 0)
        torch._dynamo.optimize(counter)(my_dyn_fn)(x)
        self.assertEqual(counter.frame_count, 3)

    def test_torch_compile_ctx_on_forward_and_training_step(self):
        class MyModel(torch.nn.Module):
            def forward(self):
                ...

            def training_step(self):
                self()

        model = MyModel()
        compiled_model = torch.compile(model)

        model.forward = compiled_model.dynamo_ctx(model.forward)
        model.training_step = compiled_model.dynamo_ctx(model.training_step)

        model.training_step()

    def test_torch_guards_stack_frame_register_inlining_disable(self):
        y = torch.nn.Parameter(torch.tensor([0.25, 0.25]))
        x = torch.tensor([0.5, 0.5])

        class encoder(torch.nn.Module):
            def __init__(self, y):
                super().__init__()
                self.register_parameter("param", y)

            @torch._dynamo.disable
            def helper(self, x, y):
                return x * y

            def forward(self, a, *args):
                x = a + a
                return self.helper(x, self.param)

        e = encoder(y)

        seen_frames = []
        import contextlib

        @contextlib.contextmanager
        def global_context_capture_fn(frame_summary):
            seen_frames.append(frame_summary)
            yield

        with mock.patch(
            "torch._guards.TracingContext.current_frame",
            side_effect=global_context_capture_fn,
        ):
            torch._dynamo.optimize("eager")(e)(x)

        self.assertEqual(len(seen_frames), 0)

    def test_torch_guards_stack_frame_register_inlining_partially_disable(self):
        y = torch.nn.Parameter(torch.tensor([0.25, 0.25]))
        x = torch.tensor([0.5, 0.5])

        class encoder(torch.nn.Module):
            def __init__(self, y):
                super().__init__()
                self.register_parameter("param", y)

            @torch._dynamo.disable
            def helper_disabled(self, x, y):
                return x * y

            def helper(self, x, y):
                return x * y

            def forward(self, a, *args):
                x = a + a
                return self.helper(x, self.param) + self.helper_disabled(x, self.param)

        e = encoder(y)

        seen_frames = []
        import contextlib

        @contextlib.contextmanager
        def global_context_capture_fn(frame_summary):
            seen_frames.append(frame_summary)
            yield

        with mock.patch(
            "torch._guards.TracingContext.current_frame",
            side_effect=global_context_capture_fn,
        ):
            torch._dynamo.optimize("eager")(e)(x)

        self.assertEqual(len(seen_frames), 1)
        self.assertEqual(seen_frames[0].name, "forward")
        self.assertEqual(
            seen_frames[0].line,
            "return self.helper(x, self.param) + self.helper_disabled(x, self.param)",
        )

    def test_torch_guards_stack_frame_register_inlining(self):
        x = torch.tensor([0.5, 0.5])
        y = torch.tensor([0.75, 0.75, 0.75, 0.75])
        z = torch.tensor([0.25, 0.25, 0.25, 0.25, 0.25, 0.25, 0.25, 0.25])

        def uwu_inline_me(x, y, z):
            r = torch.cat((x, x)) + y
            r2 = torch.cat((y, y)) + z
            return r, r2

        def fn(x, y, z):
            r, r2 = uwu_inline_me(x, y, z)
            return torch.mul(r, r), torch.mul(r2, r2)

        seen_frames = []
        import contextlib

        @contextlib.contextmanager
        def global_context_capture_fn(frame_summary):
            seen_frames.append(frame_summary)
            yield

        with mock.patch(
            "torch._guards.TracingContext.current_frame",
            side_effect=global_context_capture_fn,
        ):
            torch._dynamo.optimize("eager")(fn)(x, y, z)

        self.assertEqual(len(seen_frames), 1)
        self.assertEqual(seen_frames[0].name, "fn")
        self.assertEqual(seen_frames[0].line, "r, r2 = uwu_inline_me(x, y, z)")

    def test_torch_guards_stack_frame_register_inlining_deep(self):
        x = torch.tensor([0.5, 0.5])
        y = torch.tensor([0.75, 0.75, 0.75, 0.75])
        z = torch.tensor([0.25, 0.25, 0.25, 0.25, 0.25, 0.25, 0.25, 0.25])

        def uwu_inline_me_deep(x, y):
            return torch.cat((x, x)) + y

        def uwu_inline_me(x, y, z):
            r = uwu_inline_me_deep(x, y)
            r2 = uwu_inline_me_deep(y, z)
            return r, r2

        def fn(x, y, z):
            r, r2 = uwu_inline_me(x, y, z)
            return torch.mul(r, r), torch.mul(r2, r2)

        seen_frames = []
        import contextlib

        @contextlib.contextmanager
        def global_context_capture_fn(frame_summary):
            seen_frames.append(frame_summary)
            yield

        with mock.patch(
            "torch._guards.TracingContext.current_frame",
            side_effect=global_context_capture_fn,
        ):
            torch._dynamo.optimize("eager")(fn)(x, y, z)

        self.assertEqual(len(seen_frames), 3)
        self.assertEqual(seen_frames[0].name, "fn")
        self.assertEqual(seen_frames[1].name, "uwu_inline_me")
        self.assertEqual(seen_frames[2].line, "r2 = uwu_inline_me_deep(y, z)")

    def test_compile_profiler(self):
        class Model(torch.nn.Module):
            def forward(self, input):
                return input + input

        model = Model()
        prof = CompileProfiler()
        compiled = torch.compile(model, backend=prof)
        base_checker = (
            lambda: FileCheck()
            .check("Torchdynamo Profiler Report")
            .check("Graph Breaks")
            .check("No graph breaks detected.")
            .check("Recompilation")
        )
        input = torch.rand((2, 3, 4))
        _ = compiled(input)
        base_checker().check("No recompilation detected.").run(prof.report())

        new_shape_input = torch.rand((3, 3, 4))
        _ = compiled(new_shape_input)

        # Not an exhaustive test of dynamic shapes behavior, but some sanity
        if (
            not torch._dynamo.config.dynamic_shapes
            or torch._dynamo.config.assume_static_by_default
        ):
            base_checker().check("Recompile Reasons").check("'forward'").check(
                "cache_size_limit to 1"
            ).run(prof.report())
        else:
            base_checker().check("No recompilation detected.").run(prof.report())


class CustomFunc1(torch.autograd.Function):
    @staticmethod
    def forward(ctx, foo):
        return foo + foo

    @staticmethod
    def backward(ctx, grad_output):
        return grad_output


class CustomFunc2(torch.autograd.Function):
    # the forward function can be staticmethod or classmethod
    @classmethod
    def forward(cls, ctx, foo):
        return foo + foo

    @staticmethod
    def backward(ctx, grad_output):
        return grad_output


class CustomFunc3(torch.autograd.Function):
    # Test there is graph break in forward function
    @staticmethod
    def forward(ctx, foo):
        result = foo + foo
        torch._dynamo.graph_break()
        result = result + foo
        ctx.save_for_backward(result)
        return result

    @staticmethod
    def backward(ctx, grad_output):
        (result,) = ctx.saved_tensors
        return grad_output * math.sqrt(result.numel())


class Module1(torch.nn.Module):
    def forward(self, foo):
        return CustomFunc1().apply(foo)


class Module2(torch.nn.Module):
    def __init__(self):
        super().__init__()
        self.fn = CustomFunc1.apply

    def forward(self, foo):
        return self.fn(foo)


class Module3(torch.nn.Module):
    def forward(self, foo):
        return CustomFunc2().apply(foo)


class Module4(torch.nn.Module):
    def __init__(self):
        super().__init__()
        self.fn = CustomFunc2.apply

    def forward(self, foo):
        return self.fn(foo)


class Module5(torch.nn.Module):
    def forward(self, foo):
        return CustomFunc3().apply(foo)


class Module6(torch.nn.Module):
    def __init__(self):
        super().__init__()
        self.fn = CustomFunc3.apply

    def forward(self, foo):
        return self.fn(foo)


class TestTracer(JitTestCase):
    def test_jit_save(self):
        def fn():
            class Foo(torch.nn.Module):
                def __init__(self):
                    super().__init__()
                    self.a = 3

                @torch.jit.export
                def __getstate__(self):
                    return (3, self.training)

                @torch.jit.export
                def __setstate__(self, state):
                    self.a = state[0]
                    self.training = state[1]

                def forward(self, x):
                    return x + self.a

            f = Foo()

            return torch.jit.trace(f, (torch.rand(3, 4),))

        fn()
        opt_fn = torch._dynamo.optimize("eager")(fn)
        opt_fn()


if __name__ == "__main__":
    from torch._dynamo.test_case import run_tests

    run_tests()<|MERGE_RESOLUTION|>--- conflicted
+++ resolved
@@ -1801,8 +1801,6 @@
 
         self.assertTrue(same(ref, res))
 
-<<<<<<< HEAD
-=======
     def test_size_dim(self):
         cnts = torch._dynamo.testing.CompileCounter()
 
@@ -1825,7 +1823,6 @@
         self.assertTrue(opt_fn(x, 0) == 72)
         self.assertTrue(opt_fn(x, -2) == 8)
 
->>>>>>> 97711ac6
     def test_torch_seed(self):
         cnts = torch._dynamo.testing.CompileCounter()
 
@@ -2058,41 +2055,46 @@
             z = y**3
             return z
 
-        x = torch.randn((2, 2), requires_grad=True)
-        ref = fn(x)
-        opt_fn = torch.compile(fn, backend="aot_eager")
-
-        # warmup
-        opt_fn(x)
-
-        # whenver we enter the profiler context, hooks are automatically registered
-        with torch.autograd.profiler.profile() as prof:
-            res = opt_fn(x)
-        events = list(
-            filter(
-                lambda event: event.name == "TorchDynamo Cache Lookup",
-                prof.function_events,
+        for profiler, get_events in (
+            (torch.autograd.profiler.profile, lambda prof: prof.function_events),
+            (torch.profiler.profiler.profile, lambda prof: prof.events()),
+        ):
+            x = torch.randn((2, 2), requires_grad=True)
+            ref = fn(x)
+            opt_fn = torch.compile(fn, backend="aot_eager")
+
+            # warmup
+            opt_fn(x)
+
+            # whenver we enter the profiler context, hooks are automatically registered
+            with profiler() as prof:
+                res = opt_fn(x)
+            events = list(
+                filter(
+                    lambda event: event.name == "TorchDynamo Cache Lookup",
+                    get_events(prof),
+                )
             )
-        )
-
-        self.assertTrue(same(ref, res))
-        self.assertTrue(
-            len(events) == 1, "Expected one lookup profiler event for one opt_fn run"
-        )
-
-        with torch.autograd.profiler.profile() as prof:
-            # just make sure the disable functionality works
-            _enable_dynamo_cache_lookup_profiler(False)
-            res = opt_fn(x)
-        events = list(
-            filter(
-                lambda event: event.name == "TorchDynamo Cache Lookup",
-                prof.function_events,
+
+            self.assertTrue(same(ref, res))
+            self.assertTrue(
+                len(events) == 1,
+                "Expected one lookup profiler event for one opt_fn run",
             )
-        )
-
-        self.assertTrue(same(ref, res))
-        self.assertTrue(len(events) == 0, "Expected disabled profiling")
+
+            with profiler() as prof:
+                # just make sure the disable functionality works
+                _enable_dynamo_cache_lookup_profiler(False)
+                res = opt_fn(x)
+            events = list(
+                filter(
+                    lambda event: event.name == "TorchDynamo Cache Lookup",
+                    get_events(prof),
+                )
+            )
+
+            self.assertTrue(same(ref, res))
+            self.assertTrue(len(events) == 0, "Expected disabled profiling")
 
     @unittest.skipIf(not torch.cuda.is_available(), "requires cuda")
     def test_cuda_stream_context_manager1(self):
@@ -5231,6 +5233,19 @@
         else:
             base_checker().check("No recompilation detected.").run(prof.report())
 
+        # Ensure correct guard fail message is selected to show to user
+        if not torch._dynamo.config.dynamic_shapes:
+            new_shape_input = torch.rand((4, 3, 4))
+            _ = compiled(new_shape_input)
+
+            base_checker().check("Recompile Reasons").check("'forward'").check(
+                "tensor 'input' size mismatch at index 0. expected 2, actual 3"
+            ).check(
+                "tensor 'input' size mismatch at index 0. expected 3, actual 4"
+            ).run(
+                prof.report()
+            )
+
 
 class CustomFunc1(torch.autograd.Function):
     @staticmethod
