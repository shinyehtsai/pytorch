--- conflicted
+++ resolved
@@ -946,11 +946,7 @@
   }
 }
 
-<<<<<<< HEAD
-static void clone_symvec(SymIntArrayRef src, SymDimVector& dst) {
-=======
 void clone_symvec(SymIntArrayRef src, SymDimVector& dst) {
->>>>>>> 05d11281
   dst.clear();
   dst.reserve(src.size());
   for (size_t i = 0; i < src.size(); i++) {
