// Basic functions on sparse tensors

#include <ATen/ATen.h>
#include <ATen/Layout.h>
#include <ATen/Parallel.h>
#include <ATen/SparseTensorImpl.h>
#include <ATen/NativeFunctions.h>
#include <ATen/InitialTensorOptions.h>
#include <ATen/SparseTensorUtils.h>

#include <TH/THBlasUtils.h>

namespace at { namespace native {

using namespace at::sparse;


/******************************************************************************
 * access methods
 ******************************************************************************/

int64_t sparse_dim_sparse(const SparseTensor& self) {
  return get_sparse_impl(self)->sparse_dim();
}

int64_t dense_dim_sparse(const SparseTensor& self) {
  return get_sparse_impl(self)->dense_dim();
}

bool is_coalesced_sparse(const SparseTensor& self) {
  return get_sparse_impl(self)->coalesced();
}

int64_t _nnz_sparse(const SparseTensor& self) {
  return get_sparse_impl(self)->nnz();
}

// Why are there so many methods to get indices and value?
// See Note [ Sparse: different methods to get indices and values ] in native_functions.yaml

Tensor _indices_sparse(const SparseTensor& self) {
  return get_sparse_impl(self)->indices();
}

Tensor _values_sparse(const SparseTensor& self) {
  return get_sparse_impl(self)->values();
}

Tensor &_coalesced_sparse_(SparseTensor& self, bool coalesced) {
  get_sparse_impl(self)->set_coalesced(coalesced);
  return self;
}

Tensor indices_sparse(const Tensor& self) {
  TORCH_CHECK(self.is_coalesced(),
           "Cannot get indices on an uncoalesced tensor, please call .coalesce() first");
  return get_sparse_impl(self)->indices().alias();
}

Tensor values_sparse(const Tensor& self) {
  TORCH_CHECK(self.is_coalesced(),
           "Cannot get values on an uncoalesced tensor, please call .coalesce() first");
  return get_sparse_impl(self)->values().alias();
}

/******************************************************************************
 * creation methods
 * See NOTE [ Sparse: autograd and API ] for details
 ******************************************************************************/

/*** Helper methods ***/

<<<<<<< HEAD
SparseTensor new_sparse(c10::optional<ScalarType> dtype, c10::optional<Layout> layout, c10::optional<Device> device, c10::optional<bool> pin_memory) {
  TORCH_INTERNAL_ASSERT(impl::variable_excluded_from_dispatch());
  AT_ASSERT(layout.has_value() && *layout == kSparse);
=======
SparseTensor new_sparse(const TensorOptions& options) {
  AT_ASSERT(options.layout() == kSparse);
>>>>>>> 30143d5e
  DispatchKey dispatch_key;
  if (device_or_default(device).is_cuda()) {
    dispatch_key = DispatchKey::SparseCUDA;
  } else {
    dispatch_key = DispatchKey::SparseCPU;
  }
  return detail::make_tensor<SparseTensorImpl>(
      DispatchKeySet(dispatch_key), scalarTypeToTypeMeta(dtype_or_default(dtype)));
}

/** Actual dispatched creation methods ***/

SparseTensor new_with_dims_sparse(int64_t sparse_dim, int64_t dense_dim, ArrayRef<int64_t> size, c10::optional<ScalarType> dtype,
                                  c10::optional<Layout> layout, c10::optional<Device> device, c10::optional<bool> pin_memory) {
  SparseTensor self = new_sparse(dtype, layout, device, pin_memory);
  get_sparse_impl(self)->resize_and_clear_(sparse_dim, dense_dim, size);
  return self;
}

SparseTensor new_with_dims_and_tensor_sparse(
    int64_t sparse_dim,
    int64_t dense_dim,
    ArrayRef<int64_t> size,
    const LongTensor& indices,
    const Tensor& values,
    c10::optional<ScalarType> dtype,
    c10::optional<Layout> layout,
    c10::optional<Device> device,
    c10::optional<bool> pin_memory) {
  SparseTensor self = new_sparse(dtype, layout, device, pin_memory);
  get_sparse_impl(self)->resize_(sparse_dim, dense_dim, size);
  // NOTE: There is no guarantee that `indices` and `values` don't contain AutogradMeta. However,
  // we want to maintain the invariant that `indices_` and `values_` of a sparse tensor don't
  // contain AutogradMeta, and to achieve that we shallow-copy `indices` and `values` here.
  auto indices_shallow_copy = LongTensor(indices.unsafeGetTensorImpl()->shallow_copy_and_detach(
    /*version_counter=*/indices.unsafeGetTensorImpl()->version_counter(),
    /*allow_tensor_metadata_change=*/true));
  auto values_shallow_copy = Tensor(values.unsafeGetTensorImpl()->shallow_copy_and_detach(
    /*version_counter=*/values.unsafeGetTensorImpl()->version_counter(),
    /*allow_tensor_metadata_change=*/true));
  alias_into_sparse(self, indices_shallow_copy, values_shallow_copy);
  return self;
}

/** Public creation API that dispatch to methods above **/

/** Empty init **/
Tensor empty_sparse(IntArrayRef size, c10::optional<ScalarType> dtype, c10::optional<Layout> layout, c10::optional<Device> device, c10::optional<bool> pin_memory, c10::optional<MemoryFormat> optional_memory_format) {
  TORCH_CHECK(!pin_memory.has_value() || !*pin_memory, "Only dense CPU tensors can be pinned");
  return new_with_dims_sparse(size.size(), 0, size, dtype, layout, device, pin_memory);
}

/* Shape init */
Tensor sparse_coo_tensor(ArrayRef<int64_t> size, const TensorOptions& options) {
  return at::_sparse_coo_tensor_with_dims(size.size(), 0, size, options.layout(at::kSparse));
}

/* Pointer-copy init */

// helper
namespace {
  static inline Tensor expand_values_if_needed(const Tensor& values) {
    // expand
    if (values.dim() == 0) {
      // Mimic Numpy behavior here and treat it as a 1D tensor
      return values.expand({1});
    } else {
      return values;
    }
  }
}

Tensor sparse_coo_tensor(const Tensor& indices, const Tensor& values_, const TensorOptions& options) {
  Tensor values = expand_values_if_needed(values_);

  // arg checking
  TORCH_CHECK(!options.has_layout() || options.layout() == kSparse, "expected sparse layout, but got layout ", options.layout());
  // the following checks are redundant because they are also checked in SparseTensorImpl::set_indices_and_values_unsafe
  // but we need to ensure them in order to infer the shape.
  TORCH_CHECK(indices.dim() == 2, "indices must be sparse_dim x nnz, but got: ", indices.sizes())
  TORCH_CHECK(!indices.is_sparse(), "expected indices to be a dense tensor, but got indices of layout ", indices.layout());

  // If sizes are not given, it is inferred as max index of each dim.
  int64_t sparse_dim = indices.size(0);
  int64_t dense_dim = values.dim() - 1;

  std::vector<int64_t> computed_sizes(sparse_dim + dense_dim);
  if (indices.numel() > 0) {
    // If the indices has elements in it, we infer the minimum sparse dimension sizes
    // as the max value of each dim in indices.
    // NB: It used to keepdim. I think that was wrong.
    LongTensor min_indices = std::get</* values */ 0>(indices.min(/* dim */ 1, /* keepdim */ false));
    LongTensor computed_indices_sizes = std::get</* values */ 0>(indices.max(/* dim */ 1, /* keepdim */ false));
    computed_indices_sizes.add_(1); // len = max_index + 1
    LongTensor cpu_min_indices = min_indices.to(at::DeviceType::CPU);
    LongTensor cpu_computed_indices_sizes = computed_indices_sizes.to(at::DeviceType::CPU);
    auto cpu_min_indices_accessor = cpu_min_indices.accessor<int64_t, 1>();
    auto cpu_computed_indices_sizes_accessor = cpu_computed_indices_sizes.accessor<int64_t, 1>();
    for (int64_t d = 0; d < sparse_dim; d++) {
      int64_t min_index_in_dim = cpu_min_indices_accessor[d];
      TORCH_CHECK(min_index_in_dim >= 0,
               "found negative index ", min_index_in_dim, " for dim ", d);
      computed_sizes[static_cast<size_t>(d)] = cpu_computed_indices_sizes_accessor[d];
    }
  } else {
    // If the indices doesn't have elements in it, there is not enough information
    // to know what the minimum sparse dimension sizes should be, and in this case
    // we set them to 0
    for (int64_t d = 0; d < sparse_dim; d++) {
      computed_sizes[static_cast<size_t>(d)] = 0;
    }
  }
  for (int64_t d = 0; d < dense_dim; d++) {
    computed_sizes[static_cast<size_t>(sparse_dim + d)] = values.size(d+1);
  }

  return at::_sparse_coo_tensor_with_dims_and_tensors(
      sparse_dim, dense_dim, computed_sizes, indices, values, values.options().layout(kSparse));
}

void _validate_sparse_coo_tensor_args(const Tensor& indices, const Tensor& values_, ArrayRef<int64_t> size) {
  Tensor values = expand_values_if_needed(values_);

  // the following checks are redundant because they are also checked in SparseTensorImpl::set_indices_and_values_unsafe
  // but we need to ensure them in order to infer the shape.
  TORCH_CHECK(indices.dim() == 2, "indices must be sparse_dim x nnz, but got: ", indices.sizes())
  TORCH_CHECK(!indices.is_sparse(), "expected indices to be a dense tensor, but got indices of layout ", indices.layout());
  int64_t sparse_dim = indices.size(0);
  int64_t dense_dim = values.dim() - 1;
  TORCH_CHECK(size.size() == sparse_dim + dense_dim,
           "number of dimensions must be sparse_dim (", sparse_dim, ") + dense_dim (", dense_dim, "), but got ", size.size());

  // Check to make sure all indices are within the boundaries of `size`
  if (indices.numel() > 0) {
    LongTensor min_indices = std::get</* values */ 0>(indices.min(/* dim */ 1, /* keepdim */ false));
    LongTensor max_indices = std::get</* values */ 0>(indices.max(/* dim */ 1, /* keepdim */ false));
    LongTensor cpu_min_indices, cpu_max_indices;
    if (indices.is_cuda()) {
      cpu_min_indices = min_indices.to(at::DeviceType::CPU);
      cpu_max_indices = max_indices.to(at::DeviceType::CPU);
    } else {
      cpu_min_indices = min_indices;
      cpu_max_indices = max_indices;
    }
    auto cpu_min_indices_accessor = cpu_min_indices.accessor<int64_t, 1>();
    auto cpu_max_indices_accessor = cpu_max_indices.accessor<int64_t, 1>();
    for (int64_t d = 0; d < sparse_dim; d++) {
      // NB: This used to sync ndim times to access each entry; now we copy
      // everything to CPU first and then access it.
      int64_t min_index_in_dim = cpu_min_indices_accessor[d];
      TORCH_CHECK(min_index_in_dim >= 0,
               "found negative index ", min_index_in_dim, " for dim ", d);
      int64_t max_index_in_dim = cpu_max_indices_accessor[d];
      int64_t dim_size = size[static_cast<size_t>(d)];
      TORCH_CHECK(max_index_in_dim < dim_size,
               "size is inconsistent with indices: for dim ", d, ", size is ", dim_size, " but found index ", max_index_in_dim);
    }
  }
}

// NB: Got rid of the sizes == NULL case
Tensor sparse_coo_tensor(const Tensor& indices, const Tensor& values, ArrayRef<int64_t> size, const TensorOptions& options) {
  // arg checking
  TORCH_CHECK(!options.has_layout() || options.layout() == kSparse, "expected sparse layout, but got layout ", options.layout());

  at::native::_validate_sparse_coo_tensor_args(indices, values, size);
  return at::native::_sparse_coo_tensor_unsafe(indices, values, size, options);
}

// NOTE: _sparse_coo_tensor_unsafe() differs from sparse_coo_tensor()
// in that we don't check whether any indices are out of boundaries of `size`, thus avoiding a
// copy from CUDA to CPU. However, this function should ONLY be used where we know that the indices
// are guaranteed to be within bounds or if the caller is going to call
// _validate_sparse_coo_tensor_args before using the tensor.
// NB: Got rid of the size == NULL case
Tensor _sparse_coo_tensor_unsafe(const Tensor& indices, const Tensor& values_, ArrayRef<int64_t> size, const TensorOptions& options) {
  Tensor values = expand_values_if_needed(values_);

  int64_t sparse_dim = indices.size(0);
  int64_t dense_dim = values.dim() - 1;

  return at::_sparse_coo_tensor_with_dims_and_tensors(
      sparse_dim, dense_dim, size, indices, values, values.options().layout(kSparse));
}

// NB: Deleted newWithSizeNd variants

SparseTensor clone_sparse(const SparseTensor& self, c10::optional<c10::MemoryFormat> optional_memory_format) {
  TORCH_CHECK(
      !optional_memory_format.has_value(),
      "unsupported memory format option ",
      optional_memory_format.value());
  SparseTensor other = new_with_dims_sparse(self.sparse_dim(), self.dense_dim(), self.sizes(),
                                            optTypeMetaToScalarType(self.options().dtype_opt()), self.options().layout_opt(),
                                            self.options().device_opt(), self.options().pinned_memory_opt());
  copy_into_sparse(other, self._indices(), self._values(), true);
  return other._coalesced_(self.is_coalesced());
}

/******************************************************************************
 * reshaping methods
 ******************************************************************************/

SparseTensor& sparse_resize_(SparseTensor& self, ArrayRef<int64_t> size, int64_t sparse_dim, int64_t dense_dim) {
  get_sparse_impl(self)->resize_(sparse_dim, dense_dim, size);
  return self;
}

SparseTensor& sparse_resize_and_clear_(SparseTensor& self, ArrayRef<int64_t> size, int64_t sparse_dim, int64_t dense_dim) {
  get_sparse_impl(self)->resize_and_clear_(sparse_dim, dense_dim, size);
  return self;
}

namespace {
  bool _is_same_size_as_sparse(const SparseTensor& self, const SparseTensor& src) {
    return self.sparse_dim() == src.sparse_dim() && self.dense_dim() == src.dense_dim() && self.sizes().equals(src.sizes());
  }
}

// Invoked from native/Resize.cpp (no dynamic dispatch necessary)
SparseTensor& resize_as_sparse_(SparseTensor& self, const SparseTensor& src) {
  if (!_is_same_size_as_sparse(self, src)) {
    sparse_resize_(self, src.sizes(), src.sparse_dim(), src.dense_dim());
  }
  return self;
}

SparseTensor dense_to_sparse(const Tensor& self){
  return dense_to_sparse(self, self.dim());
}

SparseTensor dense_to_sparse(const Tensor& self, int64_t sparse_dim){
  int64_t dims = self.dim();
  // TODO: it seems like sparse_dim == 0 could be supported even if self.dim() > 0,
  // but this would take some work and doesn't seem particularly useful.
  TORCH_CHECK(sparse_dim > 0 || self.dim() == 0, "sparse_dim must be >0 if dimensionality > 0");
  TORCH_CHECK(sparse_dim <= dims,
    "sparse_dim must be less than or equal to self.dim()");
  at::TensorOptions sparse_options = self.options().layout(kSparse);
  std::vector<int64_t> sizes = self.sizes().vec();

  Tensor nz = self.nonzero().transpose(0, 1);
  if (nz.size(1) == 0) {
    return new_with_dims_sparse(sparse_dim, dims - sparse_dim, sizes, optTypeMetaToScalarType(sparse_options.dtype_opt()), sparse_options.layout_opt(), sparse_options.device_opt(), sparse_options.pinned_memory_opt());
  }
  LongTensor indices;
  if (sparse_dim == dims) {
    indices = nz.clone();
  } else {
    Tensor i = nz.narrow(0, 0, sparse_dim);
    std::tie(indices, std::ignore, std::ignore) = unique_dim(i, 1);
    indices = indices.contiguous();  // many sparse CUDA kernels require contiguity, see issue #12633
  }

  Tensor values;
  if (self.dim() > 0) {
    std::vector<Tensor> ix = indices.chunk(indices.size(0), 0);
    values = self.index(ix).squeeze(0).clone(at::MemoryFormat::Preserve);
  } else {
    AT_ASSERT(nz.sizes().equals({0, 1}));
    // In this cases, indices is a clone of nz, which is a tensor of shape (0, 1).
    // Given sparse tensor invariants, values should be shape (1,)
    values = self.unsqueeze(0).clone(at::MemoryFormat::Preserve);
  }

  Tensor sparse = at::sparse_coo_tensor(indices, values, sizes, sparse_options);
  return sparse._coalesced_(true);
}

// NB: Dropped the resizeNd variants

Tensor sparse_to_dense(const SparseTensor& self) {
  if(self.scalar_type() == ScalarType::Half && self.options().device().is_cpu()) {
    AT_ERROR("to_dense() not supported for float16 on CPU");
  }
  Tensor dst = at::zeros(self.sizes(), self.options().layout(kStrided));
  return dst.add_(self);
}

SparseTensor& copy_sparse_(SparseTensor& self, const SparseTensor& src, bool non_blocking) {
  if (is_same_tensor(self, src)) return self;
  get_sparse_impl(self)->resize_(src.sparse_dim(), src.dense_dim(), src.sizes());
  copy_into_sparse(self, src._indices(), src._values(), non_blocking);
  return self._coalesced_(src.is_coalesced());
}

SparseTensor coalesce_sparse_cpu(const SparseTensor& self) {
  AT_ASSERT(self.defined());
  TORCH_INTERNAL_ASSERT(at::impl::variable_excluded_from_dispatch());
  AT_ASSERT(self.is_sparse());

  if (self.is_coalesced()) {
    return self;
  }
  // NOTE: Since `coalesce` is not an in-place operation when `is_coalesced` is false,
  // we should keep the original tensor intact and do coalesce on a copy of the tensor
  if (self._nnz() < 2) {
    SparseTensor dst = self.clone();
    dst._coalesced_(true);
    return dst;
  }

  LongTensor indices = self._indices();
  Tensor values = self._values().contiguous();
  int64_t sparse_dim = self.sparse_dim();
  int64_t dense_dim = self.dense_dim();
  int64_t nnz = self._nnz();

  LongTensor indices_scalar = flatten_indices(indices, self.sizes());

  SparseTensor dst = new_sparse(optTypeMetaToScalarType(self.options().dtype_opt()), self.options().layout_opt(), self.options().device_opt(), self.options().pinned_memory_opt());
  get_sparse_impl(dst)->resize_(sparse_dim, dense_dim, self.sizes());
  // TODO: is there a more idiomatic way to do this?
  LongTensor newIndices = at::empty(indices.sizes(), indices.options());
  Tensor newValues = at::empty(values.sizes(), values.options());
  alias_into_sparse(dst, newIndices, newValues);

  LongTensor indicesBuffer;
  LongTensor indicesPermutation;
  std::tie(indicesBuffer, indicesPermutation) = indices_scalar.sort(0);
  // NB: The accessor accesses here rely on self._nnz() > 0 (tested earlier in this function)
  auto newIndicesAccessor = newIndices.accessor<int64_t, 2>();
  auto indicesAccessor = indices.accessor<int64_t, 2>();
  auto indicesPermutationAccessor = indicesPermutation.accessor<int64_t, 1>();
  auto indicesBufferAccessor = indicesBuffer.accessor<int64_t, 1>();

  int64_t i = -1;
  AT_DISPATCH_ALL_TYPES(
      values.scalar_type(), "coalesce", [&] {
        int64_t prev = -1;
        int64_t blockSize = values.stride(0);
        scalar_t* values_ptr = values.data_ptr<scalar_t>();
        scalar_t* newValues_ptr = newValues.data_ptr<scalar_t>();
        for (int64_t j = 0; j < nnz; j++) {
          int64_t pos = indicesPermutationAccessor[j];
          int64_t curr = indicesBufferAccessor[j];
          if (curr == prev) {
            if (values.numel() > 0) {  // if values is an empty tensor, there are no elements to copy
              THBlas_axpy<scalar_t>(blockSize, 1, values_ptr + pos * blockSize, 1, newValues_ptr + i * blockSize, 1);
            }
          } else {
            ++i;
            for (int64_t d = 0; d < sparse_dim; d++) {
              newIndicesAccessor[d][i] = indicesAccessor[d][pos];
            }
            if (values.numel() > 0) {  // if values is an empty tensor, there are no elements to copy
              THBlas_copy<scalar_t>(blockSize, values_ptr + pos * blockSize, 1, newValues_ptr + i * blockSize, 1);
            }
          }
          prev = curr;
        }
    });

  dst._coalesced_(true);
  get_sparse_impl(dst)->set_nnz_and_narrow(i + 1);

  return dst;
}


// --------------------------------------------------------------------
// sparse_mask(D, S) -> S
//
// Filter Tensor D by S.indices() and output a SparseTensor.
// D and S must share the same shape.
// --------------------------------------------------------------------

template <typename scalar_t>
void inline sparse_mask_out_cpu_kernel(
  Tensor& r_values,
  const Tensor& t,
  const int64_t r_nnz,
  const int64_t sparse_dim,
  const LongTensor& mask_indices
) {
  auto r_values_accessor = r_values.accessor<scalar_t, 1>();
  auto mask_indices_accessor = mask_indices.accessor<int64_t, 2>();
  scalar_t* t_ptr = t.data_ptr<scalar_t>();

  at::parallel_for(0, r_nnz, 1000, [&](int64_t start, int64_t end) {
    for (auto i = start; i < end; i++) {
      int64_t idx = 0;
      for (int64_t d = 0; d < sparse_dim; d++) {
        idx += mask_indices_accessor[d][i] * t.stride(d);
      }
      r_values_accessor[i] = t_ptr[idx];
    }
  });
}

SparseTensor& sparse_mask_out_cpu(SparseTensor& r, const Tensor& t, const SparseTensor& mask) {
  TORCH_CHECK(mask.is_coalesced(), "sparse_mask: mask is uncoalesced");
  TORCH_CHECK(mask.sizes().equals(t.sizes()), "sparse_mask: operands have incompatible sizes; self has size ",
      t.sizes(), " but mask has size ", mask.sizes());
  AT_ASSERT(!t.is_cuda()); // we were supposed to have dispatched on this
  TORCH_CHECK(!r.is_cuda(), "sparse_mask: expected 'out' to be CPU, but got CUDA");
  TORCH_CHECK(!mask.is_cuda(), "sparse_mask: expected 'mask' to be CPU, but got CUDA");
  resize_as_sparse_(r, mask);
  if (mask._nnz() == 0) {
    return r.zero_();
  }
  int64_t dim = t.dim();
  int64_t sparse_dim = mask.sparse_dim();
  LongTensor mask_indices = mask._indices();
  Tensor mask_values = mask._values();
  Tensor r_values = at::empty(mask_values.sizes(), r._values().options());
  alias_into_sparse(r, mask_indices.clone(), r_values);
  r._coalesced_(mask.is_coalesced());
  int64_t r_nnz = mask._nnz();
  get_sparse_impl(r)->set_nnz_and_narrow(r_nnz);

  if (t.numel() == 0) {  // if t is an empty tensor, there is no need to mask its elements
    return r;
  }

  if (dim > sparse_dim) {

    // Get a flattened sparse indices, similar to NOTE [ Flatten Sparse Indices ].
    // Keeping this implementation because it is faster than flatten_indices()
    LongTensor indices = at::zeros({mask._nnz()}, mask_indices.options());
    for (int64_t d = 0; d < mask.sparse_dim(); d++) {
      indices.mul_(mask.size(d));
      indices.add_(mask_indices.select(0, d));
    }

    std::vector<int64_t> view_size(1 + mask.dense_dim());
    view_size[0] = -1;
    for (int64_t d = 0; d < mask.dense_dim(); d++) {
      view_size[d + 1] = mask.size(mask.sparse_dim() + d);
    }

    Tensor t_view = t.view(view_size);
    // TODO: Re-audit this; it used to be an indexSelect directly into r_values
    at::index_select_out(r_values, t_view, 0, indices);
  } else {
    AT_DISPATCH_ALL_TYPES(r_values.scalar_type(), "sparse_mask", [&] {
      sparse_mask_out_cpu_kernel<scalar_t>(
        r_values,
        t,
        r_nnz,
        sparse_dim,
        mask_indices);
    });
  }
  return r;
}

SparseTensor sparse_mask_cpu(const Tensor& t, const SparseTensor& mask) {
  SparseTensor r = at::empty({0}, t.options().layout(kSparse));
  sparse_mask_out_cpu(r, t, mask);
  return r;
}

}} // namespace at::native<|MERGE_RESOLUTION|>--- conflicted
+++ resolved
@@ -70,14 +70,8 @@
 
 /*** Helper methods ***/
 
-<<<<<<< HEAD
 SparseTensor new_sparse(c10::optional<ScalarType> dtype, c10::optional<Layout> layout, c10::optional<Device> device, c10::optional<bool> pin_memory) {
-  TORCH_INTERNAL_ASSERT(impl::variable_excluded_from_dispatch());
   AT_ASSERT(layout.has_value() && *layout == kSparse);
-=======
-SparseTensor new_sparse(const TensorOptions& options) {
-  AT_ASSERT(options.layout() == kSparse);
->>>>>>> 30143d5e
   DispatchKey dispatch_key;
   if (device_or_default(device).is_cuda()) {
     dispatch_key = DispatchKey::SparseCUDA;
