#include <ATen/native/vulkan/api/QueryPool.h>
#include <ATen/native/vulkan/ops/Tensor.h>

namespace at {
namespace native {
namespace vulkan {
namespace api {
<<<<<<< HEAD
namespace {

VkQueryPool create_query_pool(const VkDevice& device, const uint32_t queryCount) {
  VkQueryPool queryPool{};
  VkQueryPoolCreateInfo info{};
  info.sType = VK_STRUCTURE_TYPE_QUERY_POOL_CREATE_INFO;
  info.queryType = VK_QUERY_TYPE_TIMESTAMP;
  info.queryCount = queryCount;
  VK_CHECK(vkCreateQueryPool(device, &info, nullptr, &queryPool));
  return queryPool;
};

void destroy_query_pool(const VkDevice& device, const VkQueryPool& querypool) {
  if (VK_NULL_HANDLE != device && VK_NULL_HANDLE != querypool) {
    vkDestroyQueryPool(device, querypool, nullptr);
=======

QueryPool::QueryPool(const VkDevice device, const QueryPoolConfig& config)
    : mutex_{},
      device_(device),
      config_(config),
      querypool_(VK_NULL_HANDLE),
      shader_log_{},
      in_use_(0u) {
  const VkQueryPoolCreateInfo info{
      VK_STRUCTURE_TYPE_QUERY_POOL_CREATE_INFO, // sType
      nullptr, // pNext
      0u, // flags
      VK_QUERY_TYPE_TIMESTAMP, // queryType
      config_.maxQueryCount, // queryCount
      0u, // pipelineStatistics
  };

  VK_CHECK(vkCreateQueryPool(device_, &info, nullptr, &querypool_));

  shader_log_.reserve(config_.initialReserveSize);
}

QueryPool::~QueryPool() {
  if (VK_NULL_HANDLE == querypool_) {
    return;
>>>>>>> 0b5b1000
  }
}

} // namespace

<<<<<<< HEAD
QueryPool::QueryPool(const VkDevice& device, const bool is_timestamps_supported, const float timestamp_period_us)
  : device_(device),
    is_timestamps_supported_(is_timestamps_supported),
    timestamp_period_us_(timestamp_period_us),
    querypool_(VK_NULL_HANDLE) {
}

QueryPool::~QueryPool() {
  destroy_query_pool(device_, querypool_);
  querypool_ = VK_NULL_HANDLE;
  query_names_.clear();
}

bool QueryPool::is_enabled() const {
  return VK_NULL_HANDLE != querypool_;
}

bool QueryPool::enable() {
  TORCH_CHECK(VK_NULL_HANDLE == querypool_, "The query pool already exists.");
  TORCH_CHECK(is_timestamps_supported_, "The device doesn't support for timestamps on all graphics and compute queues.");
  querypool_ = create_query_pool(device_, Configuration::kMaxQueryCount);
  return is_enabled();
}
=======
uint32_t QueryPool::write_timestamp(const CommandBuffer& cmd) {
  TORCH_CHECK(
      in_use_ < config_.maxQueryCount,
      "Vulkan QueryPool: Exceeded the maximum number of queries "
      "allowed by the queryPool (",
      config_.maxQueryCount,
      ")!");

  cmd.write_timestamp(querypool_, in_use_);

  return in_use_++;
}

uint32_t QueryPool::shader_profile_begin(
    const CommandBuffer& cmd,
    const std::string& kernel_name,
    const VkExtent3D global_workgroup_size,
    const VkExtent3D local_workgroup_size) {
  std::lock_guard<std::mutex> lock(mutex_);

  uint32_t query_idx = write_timestamp(cmd);

  uint32_t log_idx = shader_log_.size();
  ShaderDuration log_entry{
      log_idx,
      // Execution Properties
      kernel_name,
      global_workgroup_size,
      local_workgroup_size,
      // Query indexes
      query_idx, // start query idx
      UINT32_MAX, // end query idx
      // Timings
      0u, // start time
      0u, // end time
      0u, // duration
  };

  shader_log_.emplace_back(log_entry);

  return log_idx;
}

void QueryPool::shader_profile_end(
    const CommandBuffer& cmd,
    const uint32_t log_idx) {
  std::lock_guard<std::mutex> lock(mutex_);

  uint32_t query_idx = write_timestamp(cmd);

  shader_log_[log_idx].end_query_idx = query_idx;
}

void QueryPool::extract_results() {
  std::lock_guard<std::mutex> lock(mutex_);

  const VkQueryResultFlags flags = VK_QUERY_RESULT_64_BIT;

  std::vector<uint64_t> query_data;
  query_data.resize(in_use_);

  VK_CHECK(vkGetQueryPoolResults(
      device_,
      querypool_,
      0u, // firstQuery
      in_use_, // queryCount
      sizeof(uint64_t) * in_use_, // dataSize
      query_data.data(), // pData
      sizeof(uint64_t), // stride
      flags)); // flags
>>>>>>> 0b5b1000

std::vector<QueryPool::PerfInfo> QueryPool::disable(const bool waitfor_allqueries/* = true*/) {
  auto out = result(waitfor_allqueries);
  destroy_query_pool(device_, querypool_);
  querypool_ = VK_NULL_HANDLE;
  query_names_.clear();
  return out;
}

int QueryPool::begin(const VkCommandBuffer& commandBuffer, const std::string& query_name) {
  if (VK_NULL_HANDLE == querypool_ || VK_NULL_HANDLE == commandBuffer) {
    return -1;
  }
  auto newQueryIndex = static_cast<uint32_t>(query_names_.size());
  TORCH_CHECK(newQueryIndex < Configuration::kMaxQueryCount, "The query index cannot exceed Configuration::kMaxQueryCount.");
  query_names_.push_back(query_name);

<<<<<<< HEAD
  vkCmdWriteTimestamp(
        commandBuffer, VK_PIPELINE_STAGE_BOTTOM_OF_PIPE_BIT, querypool_, newQueryIndex * Configuration::kTimestampsPerQuery);
  return static_cast<int>(newQueryIndex);
}

void QueryPool::end(const VkCommandBuffer& commandBuffer, const int queryIndex) {
  if (VK_NULL_HANDLE == querypool_ || VK_NULL_HANDLE == commandBuffer) {
    return;
  }
  vkCmdWriteTimestamp(
        commandBuffer, VK_PIPELINE_STAGE_BOTTOM_OF_PIPE_BIT, querypool_, static_cast<uint32_t>(queryIndex) * Configuration::kTimestampsPerQuery + 1u);
=======
std::ostream& operator<<(std::ostream& os, const VkExtent3D& extents) {
  os << "{" << extents.width << ", " << extents.height << ", " << extents.depth
     << "}";
  return os;
}

std::string stringize(const VkExtent3D& extents) {
  std::stringstream ss;
  ss << "{" << extents.width << ", " << extents.height << ", " << extents.depth
     << "}";
  return ss.str();
>>>>>>> 0b5b1000
}

std::vector<QueryPool::PerfInfo> QueryPool::result(const bool waitfor_allqueries) const {
  if (VK_NULL_HANDLE == querypool_) {
    return std::vector<QueryPool::PerfInfo> {};
  }

  std::vector<QueryPool::PerfInfo> perfInfo;
  const VkQueryResultFlags flags = waitfor_allqueries ? (VK_QUERY_RESULT_64_BIT | VK_QUERY_RESULT_WAIT_BIT) : VK_QUERY_RESULT_64_BIT;
  std::array<uint64_t, 2> counter_data{};
  for (uint32_t queryIndex = 0u; queryIndex < query_names_.size(); ++queryIndex) {
    const auto& query_name = query_names_[queryIndex];

    // Grab the gpu timings (nanoseconds)
    auto ret = vkGetQueryPoolResults(device_, querypool_, queryIndex * Configuration::kTimestampsPerQuery, Configuration::kTimestampsPerQuery,
        sizeof(uint64_t) * counter_data.size(), counter_data.data(), sizeof(uint64_t),
        flags);
    if (ret != VK_SUCCESS) {
      std::stringstream msg;
      msg << "vkGetQueryPoolResults() for \"" << query_name << "\"" << " returned an error code " << ret << ".";
      TORCH_WARN(msg.str());
      continue;
    }

    // Tally up GPU time
    int64_t gpu_time_us = static_cast<int64_t>(
        (static_cast<double>(counter_data[1] - counter_data[0]) *
            timestamp_period_us_) / 1'000.f);    // convert ns to us

    perfInfo.emplace_back(QueryPool::PerfInfo {
        query_name,
        static_cast<int64_t>(static_cast<double>(counter_data[0]) * timestamp_period_us_ / 1'000.f),
        static_cast<int64_t>(static_cast<double>(counter_data[1]) * timestamp_period_us_ / 1'000.f),
        gpu_time_us });
 }
  return perfInfo;
}

} // namespace api
} // namespace vulkan
} // namespace native
} // namespace at<|MERGE_RESOLUTION|>--- conflicted
+++ resolved
@@ -1,27 +1,13 @@
 #include <ATen/native/vulkan/api/QueryPool.h>
+#include <ATen/native/vulkan/api/Utils.h>
 #include <ATen/native/vulkan/ops/Tensor.h>
+
+#include <iostream>
 
 namespace at {
 namespace native {
 namespace vulkan {
 namespace api {
-<<<<<<< HEAD
-namespace {
-
-VkQueryPool create_query_pool(const VkDevice& device, const uint32_t queryCount) {
-  VkQueryPool queryPool{};
-  VkQueryPoolCreateInfo info{};
-  info.sType = VK_STRUCTURE_TYPE_QUERY_POOL_CREATE_INFO;
-  info.queryType = VK_QUERY_TYPE_TIMESTAMP;
-  info.queryCount = queryCount;
-  VK_CHECK(vkCreateQueryPool(device, &info, nullptr, &queryPool));
-  return queryPool;
-};
-
-void destroy_query_pool(const VkDevice& device, const VkQueryPool& querypool) {
-  if (VK_NULL_HANDLE != device && VK_NULL_HANDLE != querypool) {
-    vkDestroyQueryPool(device, querypool, nullptr);
-=======
 
 QueryPool::QueryPool(const VkDevice device, const QueryPoolConfig& config)
     : mutex_{},
@@ -47,37 +33,18 @@
 QueryPool::~QueryPool() {
   if (VK_NULL_HANDLE == querypool_) {
     return;
->>>>>>> 0b5b1000
   }
+  vkDestroyQueryPool(device_, querypool_, nullptr);
+  shader_log_.clear();
 }
 
-} // namespace
-
-<<<<<<< HEAD
-QueryPool::QueryPool(const VkDevice& device, const bool is_timestamps_supported, const float timestamp_period_us)
-  : device_(device),
-    is_timestamps_supported_(is_timestamps_supported),
-    timestamp_period_us_(timestamp_period_us),
-    querypool_(VK_NULL_HANDLE) {
+void QueryPool::reset(const CommandBuffer& cmd) {
+  std::lock_guard<std::mutex> lock(mutex_);
+  cmd.reset_querypool(querypool_, 0u, in_use_);
+  in_use_ = 0u;
+  shader_log_.clear();
 }
 
-QueryPool::~QueryPool() {
-  destroy_query_pool(device_, querypool_);
-  querypool_ = VK_NULL_HANDLE;
-  query_names_.clear();
-}
-
-bool QueryPool::is_enabled() const {
-  return VK_NULL_HANDLE != querypool_;
-}
-
-bool QueryPool::enable() {
-  TORCH_CHECK(VK_NULL_HANDLE == querypool_, "The query pool already exists.");
-  TORCH_CHECK(is_timestamps_supported_, "The device doesn't support for timestamps on all graphics and compute queues.");
-  querypool_ = create_query_pool(device_, Configuration::kMaxQueryCount);
-  return is_enabled();
-}
-=======
 uint32_t QueryPool::write_timestamp(const CommandBuffer& cmd) {
   TORCH_CHECK(
       in_use_ < config_.maxQueryCount,
@@ -148,37 +115,15 @@
       query_data.data(), // pData
       sizeof(uint64_t), // stride
       flags)); // flags
->>>>>>> 0b5b1000
 
-std::vector<QueryPool::PerfInfo> QueryPool::disable(const bool waitfor_allqueries/* = true*/) {
-  auto out = result(waitfor_allqueries);
-  destroy_query_pool(device_, querypool_);
-  querypool_ = VK_NULL_HANDLE;
-  query_names_.clear();
-  return out;
+  for (ShaderDuration& entry : shader_log_) {
+    entry.start_time_ns = query_data.at(entry.start_query_idx);
+    entry.end_time_ns = query_data.at(entry.end_query_idx);
+
+    entry.execution_duration_ns = entry.end_time_ns - entry.start_time_ns;
+  }
 }
 
-int QueryPool::begin(const VkCommandBuffer& commandBuffer, const std::string& query_name) {
-  if (VK_NULL_HANDLE == querypool_ || VK_NULL_HANDLE == commandBuffer) {
-    return -1;
-  }
-  auto newQueryIndex = static_cast<uint32_t>(query_names_.size());
-  TORCH_CHECK(newQueryIndex < Configuration::kMaxQueryCount, "The query index cannot exceed Configuration::kMaxQueryCount.");
-  query_names_.push_back(query_name);
-
-<<<<<<< HEAD
-  vkCmdWriteTimestamp(
-        commandBuffer, VK_PIPELINE_STAGE_BOTTOM_OF_PIPE_BIT, querypool_, newQueryIndex * Configuration::kTimestampsPerQuery);
-  return static_cast<int>(newQueryIndex);
-}
-
-void QueryPool::end(const VkCommandBuffer& commandBuffer, const int queryIndex) {
-  if (VK_NULL_HANDLE == querypool_ || VK_NULL_HANDLE == commandBuffer) {
-    return;
-  }
-  vkCmdWriteTimestamp(
-        commandBuffer, VK_PIPELINE_STAGE_BOTTOM_OF_PIPE_BIT, querypool_, static_cast<uint32_t>(queryIndex) * Configuration::kTimestampsPerQuery + 1u);
-=======
 std::ostream& operator<<(std::ostream& os, const VkExtent3D& extents) {
   os << "{" << extents.width << ", " << extents.height << ", " << extents.depth
      << "}";
@@ -190,43 +135,45 @@
   ss << "{" << extents.width << ", " << extents.height << ", " << extents.depth
      << "}";
   return ss.str();
->>>>>>> 0b5b1000
 }
 
-std::vector<QueryPool::PerfInfo> QueryPool::result(const bool waitfor_allqueries) const {
-  if (VK_NULL_HANDLE == querypool_) {
-    return std::vector<QueryPool::PerfInfo> {};
+std::string QueryPool::generate_string_report() {
+  std::lock_guard<std::mutex> lock(mutex_);
+
+  std::stringstream ss;
+
+  int kernel_name_w = 25;
+  int global_size_w = 15;
+  int duration_w = 25;
+
+  ss << std::left;
+  ss << std::setw(kernel_name_w) << "Kernel Name";
+  ss << std::setw(global_size_w) << "Workgroup Size";
+  ss << std::right << std::setw(duration_w) << "Duration (ns)";
+  ss << std::endl;
+
+  ss << std::left;
+  ss << std::setw(kernel_name_w) << "===========";
+  ss << std::setw(global_size_w) << "==============";
+  ss << std::right << std::setw(duration_w) << "===========";
+  ss << std::endl;
+
+  for (ShaderDuration& entry : shader_log_) {
+    std::chrono::duration<size_t, std::nano> exec_duration_ns(
+        entry.execution_duration_ns);
+
+    ss << std::left;
+    ss << std::setw(kernel_name_w) << entry.kernel_name;
+    ss << std::setw(global_size_w) << stringize(entry.global_workgroup_size);
+    ss << std::right << std::setw(duration_w) << exec_duration_ns.count();
+    ss << std::endl;
   }
 
-  std::vector<QueryPool::PerfInfo> perfInfo;
-  const VkQueryResultFlags flags = waitfor_allqueries ? (VK_QUERY_RESULT_64_BIT | VK_QUERY_RESULT_WAIT_BIT) : VK_QUERY_RESULT_64_BIT;
-  std::array<uint64_t, 2> counter_data{};
-  for (uint32_t queryIndex = 0u; queryIndex < query_names_.size(); ++queryIndex) {
-    const auto& query_name = query_names_[queryIndex];
+  return ss.str();
+}
 
-    // Grab the gpu timings (nanoseconds)
-    auto ret = vkGetQueryPoolResults(device_, querypool_, queryIndex * Configuration::kTimestampsPerQuery, Configuration::kTimestampsPerQuery,
-        sizeof(uint64_t) * counter_data.size(), counter_data.data(), sizeof(uint64_t),
-        flags);
-    if (ret != VK_SUCCESS) {
-      std::stringstream msg;
-      msg << "vkGetQueryPoolResults() for \"" << query_name << "\"" << " returned an error code " << ret << ".";
-      TORCH_WARN(msg.str());
-      continue;
-    }
-
-    // Tally up GPU time
-    int64_t gpu_time_us = static_cast<int64_t>(
-        (static_cast<double>(counter_data[1] - counter_data[0]) *
-            timestamp_period_us_) / 1'000.f);    // convert ns to us
-
-    perfInfo.emplace_back(QueryPool::PerfInfo {
-        query_name,
-        static_cast<int64_t>(static_cast<double>(counter_data[0]) * timestamp_period_us_ / 1'000.f),
-        static_cast<int64_t>(static_cast<double>(counter_data[1]) * timestamp_period_us_ / 1'000.f),
-        gpu_time_us });
- }
-  return perfInfo;
+void QueryPool::print_results() {
+  std::cout << generate_string_report() << std::endl;
 }
 
 } // namespace api
