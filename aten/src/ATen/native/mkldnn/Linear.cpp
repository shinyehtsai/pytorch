--- conflicted
+++ resolved
@@ -335,28 +335,7 @@
   return output;
 }
 
-<<<<<<< HEAD
-TORCH_LIBRARY_IMPL(mkldnn, CPU, m) {
-  m.impl(
-      TORCH_SELECTIVE_NAME("mkldnn::_linear"),
-      TORCH_FN(mkldnn_linear_v2));
-  m.impl(
-      TORCH_SELECTIVE_NAME("mkldnn::_linear_pointwise"),
-      TORCH_FN(mkldnn_linear_pointwise));
-  m.impl(
-      TORCH_SELECTIVE_NAME("mkldnn::_linear_pointwise.binary"),
-      TORCH_FN(mkldnn_linear_pointwise_binary));
-}
-
-} // namespace native
-} // namespace at
-
-#endif // AT_MKLDNN_ENABLED
-
-#if AT_MKL_ENABLED() && AT_MKLDNN_ENABLED()
-=======
 #if AT_MKL_ENABLED()
->>>>>>> 53c9bc8c
 #include <mkl.h>
 
 Tensor mkl_linear(
@@ -442,6 +421,9 @@
 
 TORCH_LIBRARY_IMPL(mkldnn, CPU, m) {
   m.impl(
+      TORCH_SELECTIVE_NAME("mkldnn::_linear"),
+      TORCH_FN(mkldnn_linear_v2));
+  m.impl(
       TORCH_SELECTIVE_NAME("mkldnn::_linear_pointwise"),
       TORCH_FN(mkldnn_linear_pointwise));
   m.impl(
@@ -451,6 +433,9 @@
 
 TORCH_LIBRARY_IMPL(mkldnn, MkldnnCPU, m) {
   m.impl(
+      TORCH_SELECTIVE_NAME("mkldnn::_linear"),
+      TORCH_FN(mkldnn_linear_v2));
+  m.impl(
       TORCH_SELECTIVE_NAME("mkldnn::_linear_pointwise"),
       TORCH_FN(mkldnn_linear_pointwise));
   m.impl(
