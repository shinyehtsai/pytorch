--- conflicted
+++ resolved
@@ -215,25 +215,6 @@
     ideep::tensor& y,
     IntArrayRef stride,
     IntArrayRef dilation,
-<<<<<<< HEAD
-    int64_t groups) {
-  // See [Note: hacky wrapper removal for optional tensor]
-  c10::MaybeOwned<Tensor> bias_maybe_owned = at::borrow_from_optional_tensor(bias_opt);
-  const Tensor& bias = *bias_maybe_owned;
-
-  if (input.scalar_type() == ScalarType::BFloat16) {
-    TORCH_CHECK(mkldnn_bf16_device_check(),
-        "mkldnn_convolution: bf16 path needs the cpu support avx512bw, avx512vl and avx512dq");
-  }
-
-  const auto memory_format = input.suggest_memory_format();
-  bool is_channels_last = memory_format == at::MemoryFormat::ChannelsLast ||
-      memory_format == at::MemoryFormat::ChannelsLast3d;
-
-  auto output_sizes = conv_output_size(input.sizes(), weight.sizes(), padding, stride, dilation);
-  auto output = at::empty({0}, input.options());
-
-=======
     IntArrayRef padding,
     int64_t groups,
     bool is_channels_last,
@@ -241,7 +222,6 @@
   auto memory_format = mkldnn_convolution_memory_format(input_t.ndimension(), is_channels_last);
   auto input = input_t.is_mkldnn() ? input_t : input_t.contiguous(memory_format);
   auto weight = weight_t.is_mkldnn() ? weight_t : weight_t.contiguous(memory_format);
->>>>>>> 1c84ad33
   const ideep::tensor x = itensor_from_tensor(input);
   const ideep::tensor w = itensor_from_tensor(weight);
   if (bias.defined()) {
@@ -645,14 +625,6 @@
 }
 
 Tensor mkldnn_convolution_backward_input(
-<<<<<<< HEAD
-    IntArrayRef input_size, const Tensor& grad_output, const Tensor& weight,
-    IntArrayRef padding, IntArrayRef stride, IntArrayRef dilation, int64_t groups, bool bias_defined)
-{
-  const auto memory_format = grad_output.suggest_memory_format();
-  bool is_channels_last = memory_format == at::MemoryFormat::ChannelsLast ||
-      memory_format == at::MemoryFormat::ChannelsLast3d;
-=======
     IntArrayRef input_size,
     const Tensor& grad_output,
     const Tensor& weight,
@@ -662,7 +634,6 @@
     int64_t groups,
     bool bias_defined,
     bool is_channels_last) {
->>>>>>> 1c84ad33
   auto grad_input = at::empty({0}, grad_output.options());
 
   auto grad_y = itensor_from_tensor(grad_output);
@@ -696,15 +667,6 @@
 }
 
 std::tuple<Tensor, Tensor> mkldnn_convolution_backward_weights(
-<<<<<<< HEAD
-    IntArrayRef weight_size, const Tensor& grad_output, const Tensor& input,
-    IntArrayRef padding, IntArrayRef stride, IntArrayRef dilation, int64_t groups, bool bias_defined)
-{
-  const auto memory_format = grad_output.suggest_memory_format();
-  bool is_channels_last = memory_format == at::MemoryFormat::ChannelsLast ||
-      memory_format == at::MemoryFormat::ChannelsLast3d;
-
-=======
     IntArrayRef weight_size,
     const Tensor& grad_output,
     const Tensor& input,
@@ -714,7 +676,6 @@
     int64_t groups,
     bool bias_defined,
     bool is_channels_last) {
->>>>>>> 1c84ad33
   const ideep::tensor grad_y = itensor_from_tensor(grad_output);
   const ideep::tensor x = itensor_from_tensor(input);
 
@@ -751,6 +712,7 @@
         mkldnn_to_dense(MKLDNNTensor(grad_w, grad_output.options())),
         bias_defined ? mkldnn_to_dense(MKLDNNTensor(grad_b, grad_output.options())) : Tensor());
   } else {
+    auto memory_format = mkldnn_convolution_memory_format(grad_output.ndimension(), is_channels_last);
     return std::make_tuple(
         mkldnn_to_dense(MKLDNNTensor(grad_w, grad_output.options())).to(memory_format),
         bias_defined ? mkldnn_to_dense(MKLDNNTensor(grad_b, grad_output.options())) : Tensor());
@@ -821,14 +783,8 @@
         "mkldnn_convolution_transpose: bf16 path needs the cpu support avx512bw, avx512vl and avx512dq");
   }
 
-<<<<<<< HEAD
-  const auto memory_format = input.suggest_memory_format();
-  bool is_channels_last = memory_format == at::MemoryFormat::ChannelsLast ||
-      memory_format == at::MemoryFormat::ChannelsLast3d;
-=======
   bool use_channels_last = mkldnn_conv_use_channels_last(input, weight);
   auto memory_format = mkldnn_convolution_memory_format(input.ndimension(), use_channels_last);
->>>>>>> 1c84ad33
 
   auto output_sizes = conv_input_size(input.sizes(), weight.sizes(), padding, output_padding, stride, dilation, groups);
   auto output = at::empty({0}, input.options());
@@ -891,12 +847,6 @@
     bool bias_defined,
     bool is_channels_last) {
   auto grad_input = at::empty({0}, grad_output.options());
-<<<<<<< HEAD
-  const auto memory_format = grad_output.suggest_memory_format();
-  bool is_channels_last = memory_format == at::MemoryFormat::ChannelsLast ||
-      memory_format == at::MemoryFormat::ChannelsLast3d;
-=======
->>>>>>> 1c84ad33
 
   auto grad_y = itensor_from_tensor(grad_output);
   auto w = itensor_view_from_dense(weight).transpose_(0, 1);
@@ -928,16 +878,6 @@
 }
 
 std::tuple<Tensor,Tensor> mkldnn_convolution_transpose_backward_weights(
-<<<<<<< HEAD
-    IntArrayRef weight_size, const Tensor& grad_output, const Tensor& input,
-    IntArrayRef padding, IntArrayRef output_padding, IntArrayRef stride, IntArrayRef dilation,
-    int64_t groups, bool bias_defined)
-{
-  const auto memory_format = grad_output.suggest_memory_format();
-  bool is_channels_last = memory_format == at::MemoryFormat::ChannelsLast ||
-      memory_format == at::MemoryFormat::ChannelsLast3d;
-
-=======
     IntArrayRef weight_size,
     const Tensor& grad_output,
     const Tensor& input,
@@ -948,7 +888,6 @@
     int64_t groups,
     bool bias_defined,
     bool is_channels_last) {
->>>>>>> 1c84ad33
   auto grad_y = itensor_from_tensor(grad_output);
   auto x = itensor_from_tensor(input);
 
@@ -983,6 +922,7 @@
         mkldnn_to_dense(MKLDNNTensor(grad_w, grad_output.options())),
         bias_defined ? mkldnn_to_dense(MKLDNNTensor(grad_b, grad_output.options())) : Tensor());
   } else {
+    auto memory_format = mkldnn_convolution_memory_format(grad_output.ndimension(), is_channels_last);
     return std::make_tuple(
         mkldnn_to_dense(MKLDNNTensor(grad_w, grad_output.options())).to(memory_format),
         bias_defined ? mkldnn_to_dense(MKLDNNTensor(grad_b, grad_output.options())) : Tensor());
