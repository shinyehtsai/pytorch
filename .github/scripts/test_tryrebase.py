--- conflicted
+++ resolved
@@ -107,7 +107,10 @@
         self.assertIn(
             "Tried to rebase and push PR #31093, but it was already up to date",
             mocked_post_comment.call_args[0][3],
-<<<<<<< HEAD
+        )
+        self.assertNotIn(
+            "Try rebasing against [main]",
+            mocked_post_comment.call_args[0][3],
         )
 
     @mock.patch("trymerge.gh_graphql", side_effect=mocked_gh_graphql)
@@ -125,22 +128,9 @@
         pr = GitHubPR("pytorch", "pytorch", 31093)
         repo = GitRepo(get_git_repo_dir(), get_git_remote_name())
         rebase_onto(pr, repo, VIABLE_STRICT_BRANCH)
-        calls = [
-            mock.call("fetch", "origin", "pull/31093/head:pull/31093/head"),
-            mock.call("rebase", VIABLE_STRICT_BRANCH, "pull/31093/head"),
-            mock.call(
-                "push",
-                "-f",
-                "https://github.com/mingxiaoh/pytorch.git",
-                "pull/31093/head:master",
-            ),
-        ]
-        mocked_run_git.assert_has_calls(calls)
         self.assertIn(
             "Tried to rebase and push PR #31093, but it was already up to date. Try rebasing against [main]",
             mocked_post_comment.call_args[0][3],
-=======
->>>>>>> 9b73614f
         )
 
     @mock.patch("trymerge.gh_graphql", side_effect=mocked_gh_graphql)
